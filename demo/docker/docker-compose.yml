--- conflicted
+++ resolved
@@ -1,172 +1,6 @@
 version: '3.0'
 
 services:
-<<<<<<< HEAD
-  influxdb:
-    container_name: nussknacker_influxdb
-    image: influxdb:${INFLUXDB_VERSION-1.1.5}
-    command: ["/runWithEspDb.sh"]
-    volumes:
-      - ./influxdb/influxdb.conf:/etc/influxdb/influxdb.conf
-      - nussknacker_storage_influxdb:/var/lib/influxdb/data
-      - ./influxdb/runWithEspDb.sh:/runWithEspDb.sh
-    expose:
-      - "2003/udp"
-
-  zookeeper:
-    container_name: nussknacker_zookeeper
-    image: zookeeper:${ZOOKEEPER_VERSION-3.5.5}
-    volumes:
-      - nussknacker_storage_zookeeper_datalog:/datalog
-      - nussknacker_storage_zookeeper_data:/data
-    expose:
-      - "2181"
-
-  kafka:
-    container_name: nussknacker_kafka
-    image: ${KAFKA_REPOSITORY-wurstmeister/kafka}:${KAFKA_VERSION-2.12-2.2.0}
-    expose:
-      - "9092"
-    environment:
-      HOSTNAME_COMMAND: "docker info | grep ^Name: | cut -d' ' -f 2"
-      KAFKA_ADVERTISED_LISTENERS: PLAINTEXT://kafka:9092
-      KAFKA_LISTENERS: PLAINTEXT://0.0.0.0:9092
-      KAFKA_ZOOKEEPER_CONNECT: zookeeper:2181
-      KAFKA_CREATE_TOPICS: "processedEvents:1:1"
-      KAFKA_BROKER_ID: 1
-      KAFKA_OFFSETS_TOPIC_REPLICATION_FACTOR: 1
-      KAFKA_HEAP_OPTS: -Xms128m -Xmx512m
-    volumes:
-      - /var/run/docker.sock:/var/run/docker.sock
-      - nussknacker_storage_kafka_data:/kafka
-    links:
-      - zookeeper
-    depends_on:
-      - zookeeper
-
-# If you want use kafka-manager uncomment this and section /kafka-manager at ./nginx/nginx.conf
-#  kafka-manager:
-#    container_name: nussknacker_kafkamanager
-#    image: hlebalbau/kafka-manager:${KAFKA_MANAGER_VERSION-stable}
-#    command: ["-Dplay.http.context=/kafka-manager/"]
-#    environment:
-#      ZK_HOSTS: "zookeeper:2181"
-#      KAFKA_MANAGER_AUTH_ENABLED: "true"
-#      KAFKA_MANAGER_USERNAME: "nussknacker"
-#      KAFKA_MANAGER_PASSWORD: "nussknacker"
-#    depends_on:
-#      - zookeeper
-#      - kafka
-
-  jobmanager:
-    container_name: nussknacker_jobmanager
-    image: flink:${FLINK_VERSION-1.9.1-scala_2.11}
-    expose:
-      - "6123"
-      - "8081"
-    entrypoint: /flink-entrypoint.sh
-    command: jobmanager
-    depends_on:
-      - zookeeper
-      - kafka
-    links:
-      - influxdb
-      - zookeeper
-    environment:
-      SCALA_VERSION: 2.11
-    volumes:
-      - ./flink/flink-conf.yaml:/opt/flink/conf/flink-conf.yaml
-      - ./flink/flink-entrypoint.sh:/flink-entrypoint.sh
-      - nussknacker_storage_jobmanager:/opt/flink/data
-
-  taskmanager:
-    container_name: nussknacker_taskmanager
-    image: flink:${FLINK_VERSION-1.9.1-scala_2.11}
-    entrypoint: /flink-entrypoint.sh
-    command: taskmanager
-    links:
-      - influxdb
-      - jobmanager
-      - kafka
-      - zookeeper
-    depends_on:
-      - zookeeper
-      - kafka
-      - jobmanager
-    environment:
-      SCALA_VERSION: 2.11
-    volumes:
-      - ./flink/flink-conf.yaml:/opt/flink/conf/flink-conf.yaml
-      - ./flink/flink-entrypoint.sh:/flink-entrypoint.sh
-      - nussknacker_storage_taskmanager:/opt/flink/data
-    ulimits:
-      nproc: 70000
-      nofile:
-        soft: 70000
-        hard: 70000
-
-  elasticsearch:
-    container_name: nussknacker_elasticsearch
-    image: docker.elastic.co/elasticsearch/elasticsearch:${ELASTICSEARCH_VERSION-7.1.1}
-    environment:
-      ES_JAVA_OPTS: -Xms128m -Xmx512m
-    volumes:
-      - ./elasticsearch/config/elasticsearch.yml:/usr/share/elasticsearch/config/elasticsearch.yml
-      - nussknacker_storage_elasticsearch_data:/usr/share/elasticsearch/data
-    expose:
-      - "9200"
-      - "9300"
-    ulimits:
-      nproc: 70000
-      nofile:
-        soft: 70000
-        hard: 70000
-
-  logstash:
-    container_name: nussknacker_logstash
-    image: docker.elastic.co/logstash/logstash:${LOGSTASH_VERSION-7.1.1}
-    links:
-      - elasticsearch
-      - kafka
-    expose:
-        - "5000"
-    depends_on:
-      - elasticsearch
-      - kafka
-    volumes:
-      - ./logstash/config/logstash.yml:/usr/share/logstash/config/logstash.yml
-      - ./logstash/pipeline:/usr/share/logstash/pipeline
-      - nussknacker_storage_logstash_data:/usr/share/logstash/data
-
-  kibana:
-    container_name: nussknacker_kibana
-    image: docker.elastic.co/kibana/kibana:${KIBANA_VERSION-7.1.1}
-    expose:
-      - "5601"
-    links:
-      - elasticsearch
-    depends_on:
-      - elasticsearch
-    volumes:
-      - ./kibana/config/:/usr/share/kibana/config
-
-  grafana:
-    container_name: nussknacker_grafana
-    image: grafana/grafana:${GRAFANA_VERSION-5.4.4}
-    entrypoint: ["/runWithFlinkEspBoard.sh"]
-    volumes:
-      - ./grafana/runWithFlinkEspBoard.sh:/runWithFlinkEspBoard.sh
-      - ./grafana/Flink-ESP.json:/Flink-ESP.json
-    links:
-      - "influxdb:influxdb"
-    environment:
-      - GF_AUTH_ANONYMOUS_ENABLED=true
-      - GF_SERVER_ROOT_URL=%(protocol)s://%(domain)s:/grafana
-    depends_on:
-      - influxdb
-
-=======
->>>>>>> a5ca28ec
   app:
     container_name: nussknacker_app
     image: ${NUSSKNACKER_IMAGE-touk/nussknacker}:${NUSSKNACKER_VERSION-staging-latest}
