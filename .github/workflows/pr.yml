name: CI
on:
  pull_request:
    branches:
      - master
      - staging
<<<<<<< HEAD
      - fixes/*
=======
>>>>>>> 82bc7217
      - release/*
  push:
    branches:
      - master
      - staging
      - demo
      - preview/*
      - release/*
    #TODO: currently release is done manually, we don't want to run this pipeline on released version, to avoid accidental pushes
    tags-ignore:
      - '**'
env:
  #we use this variable in ciRunSbt.sh
  #NOTE: for publishing we use different settings, we don't use ciRunSbt.sh there
  CROSS_BUILD: ${{ github.ref == 'refs/heads/staging' || github.ref == 'refs/heads/master' || startsWith(github.ref, 'refs/heads/release') }}

jobs:
  build:
    name: Build
    runs-on: ubuntu-latest
    steps:
      - name: Cancel previous runs
        uses: styfle/cancel-workflow-action@0.8.0
        with:
          access_token: ${{ secrets.GITHUB_TOKEN }}
      - uses: actions/checkout@v2
      - name: Cache ivy packages
        uses: actions/cache@v2
        with:
          path: |
            ~/.ivy2/cache
            ~/.sbt
          key: ${{ runner.os }}-ivy2-${{ hashFiles('**/*.sbt') }}
          restore-keys: ${{ runner.os }}-sbt
      - uses: olafurpg/setup-scala@v10
        with:
          java-version: "openjdk@1.11"
      - name: Build
        shell: bash
        run: ./ciRunSbt.sh clean compile
      - name: Tar artifacts
        shell: bash
        run:  find . -wholename "**/target/**/*" -printf '%P\0' | tar --null -C '.' --files-from=- -czf 'target.tgz'
      - name: Store target
        uses: actions/upload-artifact@v2
        with:
          name: build-target
          path: target.tgz
  tests:
    name: Tests
    runs-on: ubuntu-latest
    needs: [build]
    steps:
      - name: Cancel previous runs
        uses: styfle/cancel-workflow-action@0.8.0
        with:
          access_token: ${{ secrets.GITHUB_TOKEN }}
      - uses: actions/checkout@v2
      - uses: olafurpg/setup-scala@v10
        with:
          java-version: "openjdk@1.11"
      - uses: actions/download-artifact@v2
        with:
          name: build-target
      - name: Untar artifacts
        shell: bash
        run:  tar xfz target.tgz
      - name: Cache ivy packages
        uses: actions/cache@v2
        with:
          path: |
            ~/.ivy2/cache
            ~/.sbt
          key: ${{ runner.os }}-ivy2-${{ hashFiles('**/*.sbt') }}
          restore-keys: ${{ runner.os }}-sbt
      - name: Backend tests
        shell: bash
        run: ./ciRunSbt.sh coverage test coverageReport
      - name: Upload Coverage data to Coveralls
        shell: bash
        run: ./ciRunSbt.sh coverageAggregate coveralls
        env:
          COVERALLS_REPO_TOKEN: ${{ secrets.GITHUB_TOKEN }}

  crossCompile:
    name: CrossCompile
    runs-on: ubuntu-latest
    needs: [ build ]
    steps:
      - name: Cancel previous runs
        uses: styfle/cancel-workflow-action@0.8.0
        with:
          access_token: ${{ secrets.GITHUB_TOKEN }}
      - uses: actions/checkout@v2
      - name: Cache ivy packages
        uses: actions/cache@v2
        with:
          path: |
            ~/.ivy2/cache
            ~/.sbt
          key: ${{ runner.os }}-ivy2-${{ hashFiles('**/*.sbt') }}
          restore-keys: ${{ runner.os }}-sbt
      - uses: olafurpg/setup-scala@v10
        with:
          java-version: "openjdk@1.11"
      - uses: actions/download-artifact@v2
        with:
          name: build-target
      - name: Untar artifacts
        shell: bash
        run:  tar xfz target.tgz
      - name: Compile
        shell: bash
        run: CROSS_BUILD=true ./ciRunSbt.sh compile:compile test:compile
  integrationTests:
    name: IntegrationTests
    needs: [ build ]
    runs-on: ubuntu-latest
    steps:
      - name: Cancel previous runs
        uses: styfle/cancel-workflow-action@0.8.0
        with:
          access_token: ${{ secrets.GITHUB_TOKEN }}
      - uses: actions/checkout@v2
      - name: Cache ivy packages
        uses: actions/cache@v2
        with:
          path: |
            ~/.ivy2/cache
            ~/.sbt
          key: ${{ runner.os }}-ivy2-${{ hashFiles('**/*.sbt') }}
          restore-keys: ${{ runner.os }}-sbt
      - uses: olafurpg/setup-scala@v10
        with:
          java-version: "openjdk@1.11"
      - uses: actions/download-artifact@v2
        with:
          name: build-target
      - name: Untar artifacts
        shell: bash
        run:  tar xfz target.tgz
      - name: Integration tests
        shell: bash
        run: ./ciRunSbt.sh flinkDeploymentManager/it:test engineStandalone/it:test processReports/it:test security/it:test
  slowTests:
    name: Slow tests
    runs-on: ubuntu-latest
    needs: [ build ]
    steps:
      - name: Cancel previous runs
        uses: styfle/cancel-workflow-action@0.8.0
        with:
          access_token: ${{ secrets.GITHUB_TOKEN }}
      - uses: actions/checkout@v2
      - name: Cache ivy packages
        uses: actions/cache@v2
        with:
          path: |
            ~/.ivy2/cache
            ~/.sbt
          key: ${{ runner.os }}-ivy2-${{ hashFiles('**/*.sbt') }}
          restore-keys: ${{ runner.os }}-sbt
      - uses: olafurpg/setup-scala@v10
        with:
          java-version: "openjdk@1.11"
      - uses: actions/download-artifact@v2
        with:
          name: build-target
      - name: Untar artifacts
        shell: bash
        run:  tar xfz target.tgz
      - name: Slow tests
        shell: bash
        run: ./ciRunSbt.sh ui/slow:test

  frontendTests:
    name: FrontendTests
    runs-on: ubuntu-latest
    steps:
      - name: Cancel previous runs
        uses: styfle/cancel-workflow-action@0.8.0
        with:
          access_token: ${{ secrets.GITHUB_TOKEN }}
      - uses: actions/checkout@v2
      - name: Cache npm
        uses: actions/cache@v2
        with:
          path: |
            **/node_modules
          key: ${{ runner.os }}-${{ hashFiles('**/package-lock.json') }}
      - name: Get Node.js version
        id: nvm
        run: echo ::set-output name=NODE_VERSION::$(cat .nvmrc)
      - name: Use Node.js ${{ matrix.node-version }}
        uses: actions/setup-node@v2
        with:
          node-version: ${{ steps.nvm.outputs.NODE_VERSION }}
      - name: Test FE
        run: |
          cd ui/client
          npm ci
          npm run test:unit

  dockerTest:
    name: Docker based tests
    runs-on: ubuntu-latest
    needs: [ build ]
    steps:
      - name: Cancel previous runs
        uses: styfle/cancel-workflow-action@0.8.0
        with:
          access_token: ${{ secrets.GITHUB_TOKEN }}
      - uses: actions/checkout@v2
      - name: Cache npm
        uses: actions/cache@v2
        with:
          path: |
            **/node_modules
          key: ${{ runner.os }}-${{ hashFiles('**/package-lock.json') }}
      - name: Get Node.js version
        id: nvm
        run: echo ::set-output name=NODE_VERSION::$(cat .nvmrc)
      - name: Use Node.js ${{ matrix.node-version }}
        uses: actions/setup-node@v2
        with:
          node-version: ${{ steps.nvm.outputs.NODE_VERSION }}
      - name: Setup npm
        run: (cd ui/client; npm ci)
      - name: Cache ivy packages
        uses: actions/cache@v2
        with:
          path: |
            ~/.ivy2/cache
            ~/.sbt
          key: ${{ runner.os }}-ivy2-${{ hashFiles('**/*.sbt') }}
          restore-keys: ${{ runner.os }}-sbt
      - uses: olafurpg/setup-scala@v10
        with:
          java-version: "openjdk@1.11"
      - uses: actions/download-artifact@v2
        with:
          name: build-target
      - name: Untar artifacts
        shell: bash
        run:  tar xfz target.tgz
      - name: set version
        shell: bash
        run: |
          nk_version=`sbt -Dsbt.color=never -Dsbt.supershell=false 'inspect actual version' | grep "Setting: java.lang.String" | cut -d '=' -f2 | tr -d ' '`
          echo "NUSSKNACKER_VERSION=${nk_version}-$GITHUB_SHA" >> $GITHUB_ENV
      - name: Prepare docker
        env:
          addDevModel: true
        shell: bash
        #Doc generation is rather costly, we don't want it in test image creation
        run: echo "version in ThisBuild := \"${{ env.NUSSKNACKER_VERSION }}\"" > version.sbt && sbt "set publishArtifact in (ThisBuild, packageDoc) := false; set sources in (Compile,doc) := Seq.empty" standaloneApp/docker:publishLocal dist/docker:publishLocal
      - name: FE tests e2e
        env:
          NUSSKNACKER_VERSION: ${{ env.NUSSKNACKER_VERSION }}
          CYPRESS_BASE_URL: http://localhost:8083
        shell: bash
        run: |
          docker run -d -p 8083:8080 -e CONFIG_FORCE_scenarioTypes_streaming_deploymentConfig_type=stub -e NUSSKNACKER_CONFIG_FILE=/opt/nussknacker/conf/dev-application.conf --name nussknacker_e2e_fe touk/nussknacker:$NUSSKNACKER_VERSION
          cd ui/client
          npx wait-on $CYPRESS_BASE_URL && npm run test:e2e
          docker kill nussknacker_e2e_fe
      - name: Test quickstart
        shell: bash
        env:
          NUSSKNACKER_VERSION: ${{ env.NUSSKNACKER_VERSION }}
        run: ./demo/docker/testQuickstart.sh
      - name: Store test results
        if: always()
        uses: actions/upload-artifact@v2
        with:
          name: e2e-test-results
          path: |
            ui/client/cypress/**/__image_snapshots__/
            ui/client/cypress/screenshots/
            ui/client/cypress/videos/
          if-no-files-found: ignore

#TODO: extract to different workflow?
  publish:
    runs-on: ubuntu-latest
    needs: [build, tests, crossCompile, integrationTests, slowTests, frontendTests, dockerTest]
    #TODO: should we publish everything on all those branches?
    if: ${{ github.ref == 'refs/heads/staging' || github.ref == 'refs/heads/master' || github.ref == 'refs/heads/demo' || startsWith(github.ref, 'refs/heads/preview') || startsWith(github.ref, 'refs/heads/release') }}
    steps:
      - name: Cancel previous runs
        uses: styfle/cancel-workflow-action@0.8.0
        with:
          access_token: ${{ secrets.GITHUB_TOKEN }}
      - uses: actions/checkout@v2
      - name: Cache npm
        uses: actions/cache@v2
        with:
          path: |
            **/node_modules
          key: ${{ runner.os }}-${{ hashFiles('**/package-lock.json') }}
      - name: Get Node.js version
        id: nvm
        run: echo ::set-output name=NODE_VERSION::$(cat .nvmrc)
      - name: Use Node.js ${{ matrix.node-version }}
        uses: actions/setup-node@v2
        with:
          node-version: ${{ steps.nvm.outputs.NODE_VERSION }}
      - name: Setup npm
        run: (cd ui/client; npm ci)
      - name: Cache ivy packages
        uses: actions/cache@v2
        with:
          path: |
            ~/.ivy2/cache
            ~/.sbt
          key: ${{ runner.os }}-ivy2-${{ hashFiles('**/*.sbt') }}
          restore-keys: ${{ runner.os }}-sbt
      - uses: olafurpg/setup-scala@v10
        with:
          java-version: "openjdk@1.11"
      - uses: actions/download-artifact@v2
        with:
          name: build-target
      - name: Untar artifacts
        shell: bash
        run:  tar xfz target.tgz
      - name: Login to Docker Hub
        uses: docker/login-action@v1
        with:
          username: ${{ secrets.DOCKERHUB_USER }}
          password: ${{ secrets.DOCKERHUB_TOKEN }}
      #TODO: Figure out how to version SNAPSHOTs
      - name: Define version and branch
        shell: bash
        run: |
          GIT_SOURCE_BRANCH=`([ "${GITHUB_HEAD_REF}" != "" ] && echo "${GITHUB_HEAD_REF}" || echo "${GITHUB_REF}") | sed 's/refs\/heads\///g' `
          echo "GIT_SOURCE_BRANCH=$GIT_SOURCE_BRANCH" >> $GITHUB_ENV
          SANITIZED_BRANCH=`echo ${GIT_SOURCE_BRANCH} | sed 's/[^a-zA-Z0-9.\-_]/\_/g' | awk '{print tolower($0)}'`
          echo "VERSION_SUFFIX=-$SANITIZED_BRANCH-$(date -I)-$GITHUB_RUN_NUMBER-$GITHUB_SHA" >> $GITHUB_ENV
      - name: Build
        shell: bash
        env:
          #TODO: shouldn't be needed...
          nexusUrl: https://oss.sonatype.org/content/repositories/snapshots
          nexusUser: ${{ secrets.SONATYPE_USER }}
          nexusPassword: ${{ secrets.SONATYPE_PASSWORD }}
          addDevModel: ${{ github.ref == 'refs/heads/staging' }}
        #TODO: handle version better, do we want to publish docker image for older scala versions? If so, how should it be tagged?
        run: sbt -J-Xms1000M -J-Xmx1000M "set version in ThisBuild := (version in ThisBuild).value.replace(\"-SNAPSHOT\", \"${VERSION_SUFFIX}-SNAPSHOT\")" +publish dist/docker:publish standaloneApp/docker:publish
<|MERGE_RESOLUTION|>--- conflicted
+++ resolved
@@ -4,10 +4,6 @@
     branches:
       - master
       - staging
-<<<<<<< HEAD
-      - fixes/*
-=======
->>>>>>> 82bc7217
       - release/*
   push:
     branches:
