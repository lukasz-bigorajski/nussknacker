package pl.touk.nussknacker.engine.compile

import cats.data.Validated.{Invalid, Valid}
import cats.data._
import cats.implicits._
import pl.touk.nussknacker.engine.api.NodeId
import pl.touk.nussknacker.engine.api.context.ProcessCompilationError
import pl.touk.nussknacker.engine.api.context.ProcessCompilationError._
import pl.touk.nussknacker.engine.graph.node._
import pl.touk.nussknacker.engine.graph.subprocess.SubprocessRef
import pl.touk.nussknacker.engine.canonicalgraph.canonicalnode.{CanonicalNode, FlatNode}
import pl.touk.nussknacker.engine.canonicalgraph.{CanonicalProcess, canonicalnode}
import pl.touk.nussknacker.engine.graph.node.SubprocessInputDefinition.SubprocessParameter


object SubprocessResolver {
  def apply(subprocesses: Iterable[CanonicalProcess]): SubprocessResolver =
    SubprocessResolver(subprocesses.map(a => a.metaData.id -> a).toMap.get _)
}

case class SubprocessResolver(subprocesses: String => Option[CanonicalProcess]) {

  type CompilationValid[A] = ValidatedNel[ProcessCompilationError, A]

  type CanonicalBranch = List[CanonicalNode]

  type ValidatedWithBranches[T] = WriterT[CompilationValid, List[CanonicalBranch], T]

  private def additionalApply[T](value: CompilationValid[T]): ValidatedWithBranches[T] = WriterT[CompilationValid, List[CanonicalBranch], T](value.map((Nil, _)))

  private def validBranches[T](value: T): ValidatedWithBranches[T] = WriterT[CompilationValid, List[CanonicalBranch], T](Valid(Nil, value))

  private def invalidBranches[T](value: ProcessCompilationError): ValidatedWithBranches[T] = WriterT[CompilationValid, List[CanonicalBranch], T](Invalid(NonEmptyList.of(value)))

  private implicit class RichValidatedWithBranches[T](value: ValidatedWithBranches[T]) {
    def andThen[Y](fun: T => ValidatedWithBranches[Y]): ValidatedWithBranches[Y] = {
      WriterT[CompilationValid, List[CanonicalBranch], Y](value.run.andThen { case (additional, iValue) =>
        val result = fun(iValue)
        result.mapWritten(additional ++ _).run
      })
    }
  }

  def resolve(canonicalProcess: CanonicalProcess): ValidatedNel[ProcessCompilationError, CanonicalProcess] = {
    val output: ValidatedWithBranches[NonEmptyList[CanonicalBranch]] = canonicalProcess.allStartNodes.map(resolveCanonical(Nil)).sequence
    //we unwrap result and put it back to canonical process
    output.run.map { case (additional, original) =>
      val allBranches = additional.foldLeft(original)(_.append(_))
      canonicalProcess.withNodes(allBranches)
    }
  }

  def resolveInput(subprocessInput: SubprocessInput): Validated[NonEmptyList[ProcessCompilationError], InputValidationResponse] =
    initialSubprocessChecks(subprocessInput).run.map { case (_, (l, v, v2)) =>
      val names = (v :: v2).flatten.flatMap(canonicalnode.collectAllNodes).collect {
        case SubprocessOutputDefinition(_, name, fields, _) => Output(name, fields.nonEmpty)
      }.toSet
      InputValidationResponse(l,  names)
    }

  private def resolveCanonical(idPrefix: List[String]): CanonicalBranch => ValidatedWithBranches[CanonicalBranch] = {
    iterateOverCanonicals({
      case canonicalnode.Subprocess(SubprocessInput(dataId, _, _, Some(true), _), nextNodes) if nextNodes.values.size > 1 =>
        invalidBranches(DisablingManyOutputsSubprocess(dataId, nextNodes.keySet))
      case canonicalnode.Subprocess(SubprocessInput(dataId, _, _, Some(true), _), nextNodes) if nextNodes.values.isEmpty =>
        invalidBranches(DisablingNoOutputsSubprocess(dataId))
      case canonicalnode.Subprocess(data@SubprocessInput(_, _, _, Some(true), _), nextNodesMap) =>
        //TODO: disabling nodes should be in one place
        val output = nextNodesMap.keys.head
        resolveCanonical(idPrefix)(nextNodesMap.values.head).map { resolvedNexts =>
          val outputId = s"${NodeDataFun.nodeIdPrefix(idPrefix)(data).id}-$output"
          FlatNode(NodeDataFun.nodeIdPrefix(idPrefix)(data)) :: FlatNode(SubprocessUsageOutput(outputId, output, None, None)) :: resolvedNexts
        }
      //here is the only interesting part - not disabled subprocess
      case canonicalnode.Subprocess(subprocessInput: SubprocessInput, nextNodes) =>

        initialSubprocessChecks(subprocessInput).andThen { case (parameters, subprocessNodes, subprocessAdditionalBranches) =>
          //we resolve what follows after subprocess, and all its branches
          val nextResolvedV = nextNodes.map { case (k, v) =>
            resolveCanonical(idPrefix)(v).map((k, _))
          }.toList.sequence[ValidatedWithBranches, (String, List[CanonicalNode])].map(_.toMap)

          val subResolvedV = resolveCanonical(idPrefix :+ subprocessInput.id)(subprocessNodes)
          val additionalResolved = subprocessAdditionalBranches.map(resolveCanonical(idPrefix :+ subprocessInput.id)).sequence

          //we replace subprocess outputs with following nodes from parent process
          val nexts = (nextResolvedV, subResolvedV, additionalResolved)
            .mapN { (nodeResolved, nextResolved, additionalResolved) =>(replaceCanonicalList(nodeResolved, subprocessInput.id, subprocessInput.ref.outputVariableNames), nextResolved, additionalResolved) }
            .andThen { case (replacement, nextResolved, additionalResolved) =>
              additionalResolved.map(replacement).sequence.andThen { resolvedAdditional =>
                replacement(nextResolved).mapWritten(_ ++ resolvedAdditional)
              }
            }
          //now, this is a bit dirty trick - we pass subprocess parameter types to subprocessInput node to enable proper validation etc.
          nexts.map(replaced => FlatNode(NodeDataFun.nodeIdPrefix(idPrefix)(subprocessInput.copy(subprocessParams = Some(parameters)))) :: replaced)
        }
    }, NodeDataFun.nodeIdPrefix(idPrefix))
  }

  //we do initial validation of existence of subprocess, its parameters and we extract all branches
  private def initialSubprocessChecks(subprocessInput: SubprocessInput): ValidatedWithBranches[(List[SubprocessInputDefinition.SubprocessParameter], CanonicalBranch, List[CanonicalBranch])] = {
    additionalApply(Validated.fromOption(subprocesses.apply(subprocessInput.ref.id), NonEmptyList.of(UnknownSubprocess(id = subprocessInput.ref.id, nodeId = subprocessInput.id)))
      .andThen { subprocess =>
        val additionalBranches = subprocess.allStartNodes.collect {
          case a@FlatNode(_: Join) :: _ => a
        }
        Validated.fromOption(subprocess.allStartNodes.collectFirst {
          case FlatNode(SubprocessInputDefinition(_, parameters, _)) :: nodes => (parameters, nodes, additionalBranches)
        }, NonEmptyList.of(UnknownSubprocess(id = subprocessInput.ref.id, nodeId = subprocessInput.id)))
      }).andThen { case (parameters, nodes, additionalBranches) =>
      checkProcessParameters(subprocessInput.ref, parameters.map(_.name), subprocessInput.id).map { _ =>
        (parameters, nodes, additionalBranches)
      }
    }
  }

  private def checkProcessParameters(ref: SubprocessRef, parameters: List[String], nodeId: String): ValidatedWithBranches[Unit] = {
    val results = Validations.validateSubProcessParameters(parameters.toSet, ref.parameters.map(_.name).toSet)(NodeId(nodeId))
    WriterT[CompilationValid, List[CanonicalBranch], Unit](results.map((Nil, _)))
  }

  //we replace outputs in subprocess with part of parent process
  private def replaceCanonicalList(replacement: Map[String, CanonicalBranch], parentId: String, outputs: Map[String, String]): CanonicalBranch => ValidatedWithBranches[CanonicalBranch] = {
    iterateOverCanonicals({
      case FlatNode(SubprocessOutputDefinition(id, name, fields, add)) => {
        replacement.get(name) match {
          case Some(nodes) if fields.isEmpty => validBranches(FlatNode(SubprocessUsageOutput(id, name, None, add)) :: nodes)
          case Some(nodes) =>
<<<<<<< HEAD
            val outputName = outputs.getOrElse(name, default = name) // when no `outputVariableName` defined we use output name from fragment as variable name
=======
            val outputName = outputs.getOrElse(Map.empty).getOrElse(name, default = name) // when no `outputVariableName` defined we use output name from fragment as variable name
>>>>>>> a15598ad
            validBranches(FlatNode(SubprocessUsageOutput(id, name, Some(SubprocessOutputVarDefinition(outputName, fields)), add)) :: nodes)
          case _ => invalidBranches(FragmentOutputNotDefined(name, Set(id, parentId)))
        }
      }
    }, NodeDataFun.id)
  }

  //kind "flatMap" for branches
  private def iterateOverCanonicals(action: PartialFunction[CanonicalNode, ValidatedWithBranches[CanonicalBranch]], dataAction: NodeDataFun): CanonicalBranch => ValidatedWithBranches[CanonicalBranch] =
    (l: List[CanonicalNode]) => l.map(iterateOverCanonical(action, dataAction)).sequence[ValidatedWithBranches, CanonicalBranch].map(_.flatten)

  //lifts partial action to total function with defult actions
  private def iterateOverCanonical(action: PartialFunction[CanonicalNode, ValidatedWithBranches[CanonicalBranch]],
                                   dataAction: NodeDataFun): CanonicalNode => ValidatedWithBranches[CanonicalBranch] = cnode => {
    val listFun = iterateOverCanonicals(action, dataAction)
    action.applyOrElse[CanonicalNode, ValidatedWithBranches[CanonicalBranch]](cnode, {
      case FlatNode(data) => validBranches(List(FlatNode(dataAction(data))))
      case canonicalnode.FilterNode(data, nextFalse) =>
        listFun(nextFalse).map(canonicalnode.FilterNode(dataAction(data), _)).map(List(_))
      case canonicalnode.SplitNode(data, nexts) =>
        nexts.map(listFun).sequence[ValidatedWithBranches, List[CanonicalNode]]
          .map(canonicalnode.SplitNode(dataAction(data), _)).map(List(_))
      case canonicalnode.SwitchNode(data, nexts, defaultNext) =>
        (
          nexts.map(cas => listFun(cas.nodes).map(replaced => canonicalnode.Case(cas.expression, replaced))).sequence[ValidatedWithBranches, canonicalnode.Case],
          listFun(defaultNext)
          ).mapN { (resolvedCases, resolvedDefault) =>
          List(canonicalnode.SwitchNode(dataAction(data), resolvedCases, resolvedDefault))
        }
      case canonicalnode.Subprocess(data, nodes) =>
        nodes.map { case (k, v) =>
          listFun(v).map(k -> _)
        }.toList.sequence[ValidatedWithBranches, (String, List[CanonicalNode])].map(replaced => List(canonicalnode.Subprocess(dataAction(data), replaced.toMap)))
    })
  }

  trait NodeDataFun {
    def apply[T <: NodeData](n: T): T
  }

  object NodeDataFun {
    val id: NodeDataFun = new NodeDataFun {
      override def apply[T <: NodeData](n: T): T = n
    }

    def nodeIdPrefix(prefix: List[String]): NodeDataFun = new NodeDataFun {
      override def apply[T <: NodeData](n: T): T = prefixNodeId(prefix, n)
    }
  }

  private def prefixNodeId[T <: NodeData](prefix: List[String], nodeData: T): T = {
    import pl.touk.nussknacker.engine.util.copySyntax._
    def prefixId(id: String): String = (prefix :+ id).mkString("-")
    //this casting is weird, but we want to have both exhaustiveness check and GADT behaviour with copy syntax...
    (nodeData.asInstanceOf[NodeData] match {
      case e: RealNodeData =>
        e.copy(id = prefixId(e.id))
      case BranchEndData(BranchEndDefinition(id, joinId)) =>
        BranchEndData(BranchEndDefinition(id, prefixId(joinId)))
    }).asInstanceOf[T]
  }

}

case class InputValidationResponse(parameters: List[SubprocessParameter], outputs: Set[Output])

case class Output(name: String, nonEmptyFields: Boolean)<|MERGE_RESOLUTION|>--- conflicted
+++ resolved
@@ -126,11 +126,7 @@
         replacement.get(name) match {
           case Some(nodes) if fields.isEmpty => validBranches(FlatNode(SubprocessUsageOutput(id, name, None, add)) :: nodes)
           case Some(nodes) =>
-<<<<<<< HEAD
             val outputName = outputs.getOrElse(name, default = name) // when no `outputVariableName` defined we use output name from fragment as variable name
-=======
-            val outputName = outputs.getOrElse(Map.empty).getOrElse(name, default = name) // when no `outputVariableName` defined we use output name from fragment as variable name
->>>>>>> a15598ad
             validBranches(FlatNode(SubprocessUsageOutput(id, name, Some(SubprocessOutputVarDefinition(outputName, fields)), add)) :: nodes)
           case _ => invalidBranches(FragmentOutputNotDefined(name, Set(id, parentId)))
         }
