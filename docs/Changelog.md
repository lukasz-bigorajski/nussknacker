--- conflicted
+++ resolved
@@ -1,6 +1,5 @@
 # Changelog
 
-<<<<<<< HEAD
 1.13.1 (Not released yet)
 ------------------------
 * [#5447](https://github.com/TouK/nussknacker/pull/5447) Fixed `java.lang.reflect.InaccessibleObjectException: Unable to make public java.lang.Object` exception by downgrade of JRE from 17 to 11 in lite runner image for scala 2.13
@@ -51,12 +50,10 @@
 * [#5312](https://github.com/TouK/nussknacker/pull/5312) Collect component clears context variables
 * [#5313](https://github.com/TouK/nussknacker/pull/5313) Added CountWhen and Average aggregations
 
-=======
 1.12.6 (29 Jan 2024)
 ------------------------
 * [#5447](https://github.com/TouK/nussknacker/pull/5447) Fixed `java.lang.reflect.InaccessibleObjectException: Unable to make public java.lang.Object` exception by downgrade of JRE from 17 to 11 in lite runner image for scala 2.13
 
->>>>>>> c98f9e19
 1.12.5 (1 Dec 2023)
 ------------------------
 * [#5110](https://github.com/TouK/nussknacker/pull/5110) Fix: The compare option doesn't display fragment input properties between the two versions
