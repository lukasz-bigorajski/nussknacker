--- conflicted
+++ resolved
@@ -1,6 +1,5 @@
 # Changelog
 
-<<<<<<< HEAD
 1.13.0 (Not released yet)
 -------------------------
 * [#4988](https://github.com/TouK/nussknacker/pull/4988) Refactor: Allow to use custom authentication methods in user-defined Authentication Providers
@@ -9,34 +8,26 @@
 * [#4828](https://github.com/TouK/nussknacker/pull/4828) Improvement: Allow passing timestampAssigner at FlinkTestScenarioRunner
 * [#4839](https://github.com/TouK/nussknacker/pull/4839) Fixed: Fragment migration to secondary env is again available
 * [#4901](https://github.com/TouK/nussknacker/pull/4901) Improvements TestScenarioRunner:
-    * Run runner with proper prepared invocation collector for test mode
-    * Fix passing global variables on LiteTestScenarioRunner and RequestResponseTestScenarioRunner
-    * Add missing tests for passing global variables
-    * Fix bug with passing components on RequestResponseTestScenarioRunner
-    * Fix bug building source test context on LiteTestScenarioRunner
+  * Run runner with proper prepared invocation collector for test mode
+  * Fix passing global variables on LiteTestScenarioRunner and RequestResponseTestScenarioRunner
+  * Add missing tests for passing global variables
+  * Fix bug with passing components on RequestResponseTestScenarioRunner
+  * Fix bug building source test context on LiteTestScenarioRunner
 * [#4854](https://github.com/TouK/nussknacker/pull/4854) Categories configuration redesign
 * [#4919](https://github.com/TouK/nussknacker/pull/4919) Improvement: Support for handling runtime exceptions at FlinkTestScenarioRunner
 * [#4923](https://github.com/TouK/nussknacker/pull/4923) Fix non-unique test case ids when testing scenario with union
-* [#4745](https://github.com/TouK/nussknacker/pull/4745) Improvement: Stricter Node and scenario id validation 
-
-
-1.12.4 (?? Oct 2023)
+* [#4745](https://github.com/TouK/nussknacker/pull/4745) Improvement: Stricter Node and scenario id validation
+
+1.12.4 (14 Nov 2023)
+------------------------
 * [#4992](https://github.com/TouK/nussknacker/pull/4992) Fix: List of periodic deployments is now sorted not only by schedule time but also by its creation time.
 
 1.12.3 (26 Oct 2023)
-1.12.1 & 1.12.2 (25 Oct 2023)
-=======
-1.12.4 (14 Nov 2023)
-------------------------
-* [#4992](https://github.com/TouK/nussknacker/pull/4992) Fix: List of periodic deployments is now sorted not only by schedule time but also by its creation time.
-
-1.12.3 (26 Oct 2023)
 -------------------------
 1.12.2 (25 Oct 2023)
 -------------------------
 1.12.1 (25 Oct 2023)
 -------------------------
->>>>>>> c09f35d7
 * [#4885](https://github.com/TouK/nussknacker/pull/4885) Fix: Synchronize embedded engine deployments after designer restart
 
 1.12.0 (6 Oct 2023)
