# Changelog

<<<<<<< HEAD
1.13.0 (Not released yet)
-------------------------
* [#4988](https://github.com/TouK/nussknacker/pull/4988) Refactor: Allow to use custom authentication methods in user-defined Authentication Providers
* [#4711](https://github.com/TouK/nussknacker/pull/4711) [#4862](https://github.com/TouK/nussknacker/pull/4862) Added AdditionalUIConfigProviderFactory API that allows changing components' configs and scenario properties' UI configs without model reload
* [#4860](https://github.com/TouK/nussknacker/pull/4860) Rename `additionalProperties` to `scenarioProperties`
* [#4828](https://github.com/TouK/nussknacker/pull/4828) Improvement: Allow passing timestampAssigner at FlinkTestScenarioRunner
* [#4839](https://github.com/TouK/nussknacker/pull/4839) Fixed: Fragment migration to secondary env is again available
* [#4901](https://github.com/TouK/nussknacker/pull/4901) Improvements TestScenarioRunner:
    * Run runner with proper prepared invocation collector for test mode
    * Fix passing global variables on LiteTestScenarioRunner and RequestResponseTestScenarioRunner
    * Add missing tests for passing global variables
    * Fix bug with passing components on RequestResponseTestScenarioRunner
    * Fix bug building source test context on LiteTestScenarioRunner
* [#4854](https://github.com/TouK/nussknacker/pull/4854) Categories configuration redesign
* [#4919](https://github.com/TouK/nussknacker/pull/4919) Improvement: Support for handling runtime exceptions at FlinkTestScenarioRunner
* [#4923](https://github.com/TouK/nussknacker/pull/4923) Fix non-unique test case ids when testing scenario with union
* [#4745](https://github.com/TouK/nussknacker/pull/4745) Improvement: Stricter Node and scenario id validation 
=======
1.12.4 (?? Oct 2023)
* [#4992](https://github.com/TouK/nussknacker/pull/4992) Fix: List of periodic deployments is now sorted not only by schedule time but also by its creation time.
>>>>>>> 4ff2c35f

1.12.3 (26 Oct 2023)
1.12.1 & 1.12.2 (25 Oct 2023)
* [#4885](https://github.com/TouK/nussknacker/pull/4885) Fix: Synchronize embedded engine deployments after designer restart

1.12.0 (6 Oct 2023)
-------------------------
* [#4697](https://github.com/TouK/nussknacker/pull/4697) Change `api/parameters/*/validate` and `api/parameters/*/suggestions` endpoints.
  * Use `processingType` instead of `processName`
  * Add `scenarioName` parameter to `ParametersValidationRequest` used in `api/parameters/*/validate`
* [#4677](https://github.com/TouK/nussknacker/pull/4677) Added validation to SpEL string literal conversions (allow only constant that convert successfully)
* [#4602](https://github.com/TouK/nussknacker/pull/4602) Cleaning subprocess usages after NU 1.11 release
* [#4582](https://github.com/TouK/nussknacker/pull/4582) Fixed: Releasing app resources on the designer close 
* [#4540](https://github.com/TouK/nussknacker/pull/4540) Improvement: Allow selecting a claim from OIDC JWT to represent the username
* [#4555](https://github.com/TouK/nussknacker/pull/4555) Remove: Back compatibility for encoding/decoding UIParameter
* [#4561](https://github.com/TouK/nussknacker/pull/4561) Improvement: Users are not required at OAuth2 config file
* [#4492](https://github.com/TouK/nussknacker/pull/4492) Allow testing fragments using ad hoc testing. 
* [#4572](https://github.com/TouK/nussknacker/pull/4572) The package of improvements:
    - make the properties of the `FlinkStreamingPropertiesConfig` public, so that they can be reused
    - introduce the `CaseClassTypeInfoFactory`, a generic factory for creating `CaseClassTypeInfo`
    - allow passing classLoader at `ResourceLoader.load`
* [#4574](https://github.com/TouK/nussknacker/pull/4574) Improvements: at `KafkaClient` and `RichKafkaConsumer` in kafka-test-utils
* [#4640](https://github.com/TouK/nussknacker/pull/4640) Expand timestamp support to handle more types/formats
* [#4685](https://github.com/TouK/nussknacker/pull/4685) App API OpenAPI-based documentation (e.g. `https://demo.nussknacker.io/api/docs`)
* [#4707](https://github.com/TouK/nussknacker/pull/4707) Support for `overrideFrontendAuthenticationStrategy` configuration parameter in OIDC security model - works the same as in OAuth2 case.
* [#4739](https://github.com/TouK/nussknacker/pull/4739) Add configuration parameter for sending additional headers to InfluxDB (`countsSettings.additionalHeaders`)
* [#4762](https://github.com/TouK/nussknacker/pull/4762) Fix: RegExpParameterValidator, trimming SPeL comprehension
* [#4744](https://github.com/TouK/nussknacker/pull/4744) Fix for OIDC: support for simultaneously Machine-2-Machine and Basic flow handling: 
  * Skip user profile call based on the fact that access token is JWT with subject and user has username configured. 
  * `accessTokenIsJwt` Oidc configuration introduced in [#4283](https://github.com/TouK/nussknacker/pull/4283) is removed: `audience` configuration specifies that access token is a JWT as it was before this change
* [#4797](https://github.com/TouK/nussknacker/pull/4797) Ability to define the name of query parameter with access token that will be passed into tabs url
* [#4804](https://github.com/TouK/nussknacker/pull/4804) Improvement: Allow passing globalVariables on TestRunner

1.11.3 (11 Sep 2023)
-------------------------
* [#4629](https://github.com/TouK/nussknacker/pull/4629) Fix closing of shared SttpBackend when reloading model

1.11.1 (25 Aug 2023)
-------------------------
* [#4603](https://github.com/TouK/nussknacker/pull/4603) Fix subprocess -> fragment migration

1.11.0 (22 Aug 2023)
-------------------------
* [#4454](https://github.com/TouK/nussknacker/pull/4454) Rename 'subprocess' to 'fragment' along with all endpoints (with backward compatibility)
* [#4440](https://github.com/TouK/nussknacker/pull/4440) Improvement: Better exception info handling at KafkaExceptionInfo.inputEvent,
  from now we will return here JSON with all context variables (including context parent tree)
* [#4452](https://github.com/TouK/nussknacker/pull/4452) Ace editor bump 1.4.12 -> 1.23.0
* [#4455](https://github.com/TouK/nussknacker/pull/4455) Improvement: Allow to run TestScenarioRunner in TestRuntime mode
* [#4465](https://github.com/TouK/nussknacker/pull/4465) Faster loading of diagram editor (components panel) and components tab: Component's definition loaded once
* [#4469](https://github.com/TouK/nussknacker/pull/4469) Faster loading of components tab: Component's usages fetched once instead of fetching for each processing type
* [#4469](https://github.com/TouK/nussknacker/pull/4469) Faster loading of components tab: Don't fetch last actions
* [#4353](https://github.com/TouK/nussknacker/pull/4353) Removed isCancelled/isDeployed flags based on `ProcessAction`, `ProcessAction.action` renamed to actionType. Trait `Process` is removed.
* [#4488](https://github.com/TouK/nussknacker/pull/4488) Fix stopping processes with `/api/adminProcessManagement/stop/{processName}` endpoint on recent Flink versions
* [#4517](https://github.com/TouK/nussknacker/pull/4517) Improvement: Better readability of types display:
  * values of primitive types are now displayed in parentheses - previous `String{val}` is now `String(val)`
  * values of record types are now displayed with `Record` prefix - previous `{key: String{val}}` is now `Record{key: String(val)}`

1.10.0 (29 Jun 2023)
-------------------------
* [#4400](https://github.com/TouK/nussknacker/pull/4400) Improvement: Avoid long waits for closing job on test Flink minicluster
* [#4435](https://github.com/TouK/nussknacker/pull/4435) Fix: handle resolving refs when parsing Swagger 2.0 schema in openapi enricher
* [#4275](https://github.com/TouK/nussknacker/pull/4275) Add helper methods for use in expressions:
  * `#COLLECTION`: `concat`, `merge`, `min`, `max`, `slice`, `sum`, `sortedAsc`, `sortedDesc`, `take`, `takeLast`, `join`, `product`, `diff`, `intersect`, `distinct`, `shuffle`, `flatten`
  * `#UTIL`: `split`
* [#4315](https://github.com/TouK/nussknacker/pull/4315) Add support for test with parameters for kafka sources - FlinkKafkaSource / LiteKafkaSource.
* [#4261](https://github.com/TouK/nussknacker/pull/4261) Add TestWithParametersSupport support for flink engine
* [#4294](https://github.com/TouK/nussknacker/pull/4294) Allow to pass username while migrating scenario to secondary environment.
* [#4265](https://github.com/TouK/nussknacker/pull/4265) Removed implicit helper methods in SpEL: sum, today, now, distinct
* [#4230](https://github.com/TouK/nussknacker/pull/4230) Extend TestInfoProvider with getTestParameters to test scenarios based on window with generated fields.
  * Endpoint to test scenario based on parameters
  * New generic dialog to display scenario input parameters
* [#4204](https://github.com/TouK/nussknacker/pull/4204) ProcessingTypeDataProvider has combined data being a result of all processing types
* [#4219](https://github.com/TouK/nussknacker/pull/4219) Components are aware of processing data reload
* [#4256](https://github.com/TouK/nussknacker/pull/4256) Ignore error message and description when comparing errors lists in model migration tests
* [#4264](https://github.com/TouK/nussknacker/pull/4264) Add Unknown type as valid fragment input
* [#4278](https://github.com/TouK/nussknacker/pull/4278) Expression compilation speedup: reusage of type definitions extracted for code suggestions purpose +
  added completions for some missing types like `TimestampType` (`#inputMeta.timestampType`)
* [#4290](https://github.com/TouK/nussknacker/pull/4290) Expression compilation speedup: replace most regular expression matching with plain string matching
* [#4292](https://github.com/TouK/nussknacker/pull/4292) Expose more methods for use in expressions:
  * `java.lang.CharSequence`: `replace`
  * `java.util.Collection`: `lastIndexOf`
  * `java.util.Optional`: `isEmpty`
  * `scala.Option`, `scala.collection.Iterable`: `head`, `nonEmpty`, `orNull`, `tail`
  * `io.circe.*` (deserialized raw JSON objects): `noSpacesSortKeys`, `spaces2SortKeys`, `spaces4SortKeys`
* [#4298](https://github.com/TouK/nussknacker/pull/4298) Support arrays in `BestEffortJsonEncoder`
* [#4283](https://github.com/TouK/nussknacker/pull/4283) Fix for OIDC provider access token verification. For OIDC provider, `accessTokenIsJwt` config property is introduced, with default values `false`.
  This change also introduced a possibility to override username incoming from OIDC provider.
  For more see `usersFile` configuration. This might be helpful when other systems authenticate in Nussknacker in `machine to machine` manner.
* [#4246](https://github.com/TouK/nussknacker/pull/4246) Store components usages along with scenario json.
  Components usages by a scenario are stored in the processes version table. It allows to speed up fetching components usages across all scenarios,
  especially for a big number of scenarios and each with a lot of nodes.
* [#4254](https://github.com/TouK/nussknacker/pull/4254) Add simple spel expression suggestions endpoint to BE
* [#4323](https://github.com/TouK/nussknacker/pull/4323) Improved code suggestions with Typer
* [#4406](https://github.com/TouK/nussknacker/pull/4406) `backendCodeSuggestions` set to `true`, so by default Nussknacker will use new suggestion mechanism
* [#4299](https://github.com/TouK/nussknacker/pull/4299)[4322](https://github.com/TouK/nussknacker/pull/4322) `StateStatus` is identified by its name.
  `ProcessState` serialization uses this name as serialized state value. For compatibility reasons, it is still represented as a nested object with one `name` field.
* [#4312](https://github.com/TouK/nussknacker/pull/4312) Fix for losing unsaved changes in designer after cancel/deploy
* [#4332](https://github.com/TouK/nussknacker/pull/4332) Improvements: Don't fetch state for fragments at /api/processes/status
* [#4326](https://github.com/TouK/nussknacker/pull/4326) Expressions validation mechanism now is accumulating as many errors as possible instead of failing fast - for purpose
  of backend code completion and dictionaries substitution
* [#4339](https://github.com/TouK/nussknacker/pull/4339) Improvement: Don't fetch state for archived/unarchived scenario, return computed based on last state action
* [#4343](https://github.com/TouK/nussknacker/pull/4343) Updated Flink 1.16.1 -> 1.16.2
* [#4346](https://github.com/TouK/nussknacker/pull/4346) Improvement: Don't fetch process state for fragment
* [#4342](https://github.com/TouK/nussknacker/pull/4342) Improvement: Don't run custom action on archived scenario and fragment
* [#4302](https://github.com/TouK/nussknacker/pull/4302) State inconsistency detection was moved from designer to DeploymentManager.
* [#4360](https://github.com/TouK/nussknacker/pull/4360) Fix for spel validations: Typing type reference with class starting from lower case e.g. T(foo) caused nasty error
* [#4357](https://github.com/TouK/nussknacker/pull/4357) Refactoring of scenario properties required by `DeploymentManager` (`TypeSpecificData`) -  
  they are now derived from `ProcessAdditionalFields` and are configured in `additionalPropertiesConfig` in `DeploymentManagerProvider`

1.9.1 (24 Apr 2023)
------------------------
* [#4243](https://github.com/TouK/nussknacker/pull/4243) Fix for: Scenario status remain "in-progress" after attempt of deploy of not validating scenario

1.9.0 (21 Apr 2023)
------------------------
* [#4195](https://github.com/TouK/nussknacker/pull/4195) Add functionality to generate test cases and test scenario without need to download a file.
* [#3986](https://github.com/TouK/nussknacker/pull/3986) Updated sttp 2.2.9 -> 3.8.11
* [#3979](https://github.com/TouK/nussknacker/pull/3979) Updated Flink 1.16.0 -> 1.16.1
* [#4019](https://github.com/TouK/nussknacker/pull/4019) Make displayable process category required
* [#4020](https://github.com/TouK/nussknacker/pull/4020) Pass category name to process migration method
* [#4039](https://github.com/TouK/nussknacker/pull/4039) Fix for: After clicking cancel, sometimes for a moment appear "during deploy" status instead of "during cancel"
* [#4041](https://github.com/TouK/nussknacker/pull/4041) Concurrent deploy, cancel and test from file mechanisms are allowed now
* [#3994](https://github.com/TouK/nussknacker/pull/3994) Unification of editor/raw mode validation for JSON Schema sinks
* [#3997](https://github.com/TouK/nussknacker/pull/3997) Removal of obsolete `subprocessVersions`.
* [#4060](https://github.com/TouK/nussknacker/pull/4060) Notifications about pending deployments of other user not appear anymore.
* [#4071](https://github.com/TouK/nussknacker/pull/4071) Change BCrypt library
* [#4077](https://github.com/TouK/nussknacker/pull/4077) Fix database query invoker to be async
* [#4055](https://github.com/TouK/nussknacker/pull/4055)[#4080](https://github.com/TouK/nussknacker/pull/4080) Removed local state of designer - for HA purpose
* [#4055](https://github.com/TouK/nussknacker/pull/4055) Performance tweaks for API operations like: process status, deploy, cancel
* [#3675](https://github.com/TouK/nussknacker/pull/3675) Improvements: Normalize kafka params name
* [#4101](https://github.com/TouK/nussknacker/pull/4101) Notifications fixes:
  * Scenario state wasn't refreshed after deploy/cancel action was successfully finished (was only after failure)
  * Notification "Deployment of ... failed ..." was presented even for cancel action
* [#4102](https://github.com/TouK/nussknacker/pull/4102) Flink deploy now wait until job is started on TaskManagers before reporting that is finished -
  thanks to that status and versions panel are refreshed with "DEPLOYED" state in the same time
* [#3992](https://github.com/TouK/nussknacker/pull/3992) Fix for compiling scenarios containing filter node with only 'false' edge
* [#4127](https://github.com/TouK/nussknacker/pull/4127) ResourceLoader and bumps commons io 2.4 -> to 2.6
* [#4122](https://github.com/TouK/nussknacker/pull/4122), [#4132](https://github.com/TouK/nussknacker/pull/4132), [#4179](https://github.com/TouK/nussknacker/pull/4179), [#4189](https://github.com/TouK/nussknacker/pull/4189)
  * Add state definitions to `ProcessStateDefinitionManager`
  * Add `StatusResources` endpoint `/statusDefinitions` that returns state definitions with default state properties (such as displayable name, icon and description),
    to allow filtering by state in UI.
  * Combine statuses Failing, Failed, Error, Warning, FailedToGet and MulipleJobsRunning into one status that represents a "Problem".
    Statuses `FailedStateStatus` and "Unknown" are removed.
  * Status configuration for icon, tooltip and description is obligatory.
* [#4100](https://github.com/TouK/nussknacker/pull/4100), [#4104](https://github.com/TouK/nussknacker/pull/4104), [#4150](https://github.com/TouK/nussknacker/pull/4150)
  Before the change, the scenario list for a moment presented "local" states - based only on Nussknacker's actions log.
  After the change, we always present state is based on engine (e.g. Flink) state - in some places like scenario list, it is cached.
* [#4131](https://github.com/TouK/nussknacker/pull/4131) Support for components using other languages than SpEL, added basic support for SpEL in template mode
* [#4135](https://github.com/TouK/nussknacker/pull/4135) Added timeout configuration for fetching scenario state and bumps skuber 3.0.2 -> 3.0.5
* [#4143](https://github.com/TouK/nussknacker/pull/4143) Use `ProcessStateStatus` to detect alerting scenarios in healthcheck `/healthCheck/process/deployment`.
  After this change healthcheck alerts all types of deployment problems based on `ProcessStateStatus`, including "deployed and not running".
* [#4160](https://github.com/TouK/nussknacker/pull/4160) Testing using events from file accepts simplified test record format.
  SourceId and timestamp fields can be omitted from the test record and record field can be inlined. The simplified format works only for scenarios with only one source.
* [#4161](https://github.com/TouK/nussknacker/pull/4161) Update most dependencies to latest versions
* [#4155](https://github.com/TouK/nussknacker/pull/4155) Stop adding response header 'cache-control: max-age=0'. Akka adds correct 'etag' and 'last-modified' headers, hence caching is secure.
* [#4117](https://github.com/TouK/nussknacker/pull/4117)[#4202](https://github.com/TouK/nussknacker/pull/4202) Fragment parameters definition is now computed based on config. Thanks to that you can use `componentsUiConfig` setting to provide
  additional settings like parameter's validators or editors to fragments.
* [#4201](https://github.com/TouK/nussknacker/pull/4201) Fix for: Dynamic nodes (GenericNodeTransformation) has now initial parameters inferred based on definition instead empty List
* [#4224](https://github.com/TouK/nussknacker/pull/4224) Fix for (de)serialization of Flink state when using NU with Scala 2.13. See MigrationGuide for details.

1.8.1 (28 Feb 2023)
------------------------
* [#4018](https://github.com/TouK/nussknacker/pull/4018) Fix for: generate test data mechanism didn't work for json messages with defined schema id
* [#4024](https://github.com/TouK/nussknacker/pull/4024) Fix encoding object in sink with JSON schema pattern properties

1.8.0 (17 Feb 2023)
------------------------
* [#3963](https://github.com/TouK/nussknacker/pull/3963) - Secure processDefinitionData/services endpoint by filtering based on user category "Read" permission
* [#3945](https://github.com/TouK/nussknacker/pull/3945) - Allow to get Map category -> processingType through new categoriesWithProcessingType endpoint.
* [#3821](https://github.com/TouK/nussknacker/pull/3821) - Exact typing & validation of JsonSchema enums (before only String values were handled).
* [#3819](https://github.com/TouK/nussknacker/pull/3819) - Handle JSON Schema refs in sinks
* [#3654](https://github.com/TouK/nussknacker/pull/3654) Removed `/subprocessDetails` in favor of `/processDetails?isSubprocess=true`.
* [#3823](https://github.com/TouK/nussknacker/pull/3823), [#3836](https://github.com/TouK/nussknacker/pull/3836), [#3843](https://github.com/TouK/nussknacker/pull/3843) -
  scenarios with multiple sources can be tested from file
* [#3869](https://github.com/TouK/nussknacker/pull/3869) cross-compile - Scala 2.12 & 2.13
* [#3874](https://github.com/TouK/nussknacker/pull/3874) Tumbling window with OnEvent trigger saves context
* [#3853](https://github.com/TouK/nussknacker/pull/3853) [#3924](https://github.com/TouK/nussknacker/pull/3924) Support of patternProperties in sources/sinks with JSON Schema
* [#3916](https://github.com/TouK/nussknacker/pull/3916) `environmentAlert.cssClass` setting renamed to `environmentAlert.color`
* [#3922](https://github.com/TouK/nussknacker/pull/3922) Bumps: jwks 0.19.0 -> 0.21.3, jackson: 2.11.3 -> 2.13.4
* [#3958](https://github.com/TouK/nussknacker/pull/3958) OpenAPI: specify Content-Type header based on schema
* [#3948](https://github.com/TouK/nussknacker/pull/3948)
  * Performance fix: `kafka` source on Flink engine doesn't serialize schema during record serialization
  * Configuration handling fixes: `avroKryoGenericRecordSchemaIdSerialization` wasn't checked properly
  * Avro: added support for top level array schema
* [#3972](https://github.com/TouK/nussknacker/pull/3972) Lite engine: Kafka transactions are now optional and by default disabled
  for Azure's Event Hubs which doesn't support them so far. For other Kafka clusters they are enabled. You can change this behavior
  by setting `kafkaTransactionsEnabled` configuration option
* [#3914](https://github.com/TouK/nussknacker/pull/3914) Azure Schema Registry and Azure's Avro (de)serialization support

1.7.0 (19 Dec 2022)
------------------------
* [#3560](https://github.com/TouK/nussknacker/pull/3560), [#3560](https://github.com/TouK/nussknacker/pull/3560), [#3595](https://github.com/TouK/nussknacker/pull/3595) Migrate from Flink Scala API to Java API
* JSON Schema handling improvements:
  * [#3687](https://github.com/TouK/nussknacker/pull/3687) Support for union types
  * [#3695](https://github.com/TouK/nussknacker/pull/3695) Fixed delaying JSON records by field in universal source
  * [#3699](https://github.com/TouK/nussknacker/pull/3699) Handling null on JSON schema
  * [#3709](https://github.com/TouK/nussknacker/pull/3709) Support for typing `Map[String, T]` using JSON Schema.
    * When `properties` are defined `additionalProperties` is ignored and type is determined by `properties` - as it was before.
    * When `"additionalProperties": true` type is `Map[String, Unknown]`
    * When `"additionalProperties": T` type is `Map[String, T]`
  * [#3709](https://github.com/TouK/nussknacker/pull/3709) `BestEffortJsonSchemaEncoder` encodes only Strings for `"type": String`
  * [#3730](https://github.com/TouK/nussknacker/pull/3730) Additional fields are not trimmed during encoding when `additionalProperties` are allowed by schema
  * [#3742](https://github.com/TouK/nussknacker/pull/3742) More strict encoding - always validate against schema
  * [#3749](https://github.com/TouK/nussknacker/pull/3749) More precise encoding against integer schema

* Request-response JSON schema sink improvements:
  * [#3607](https://github.com/TouK/nussknacker/pull/3607) Encoder based on response schema.
  * [#3727](https://github.com/TouK/nussknacker/pull/3727) Sink validation changes:
    * Added param `Value validation mode`
    * We no longer support `nullable` param from Everit schema. Nullable schema are supported by union with null e.g. `["null", "string"]`
  * [#3716](https://github.com/TouK/nussknacker/pull/3716) Allow to add additional fields also in `strict validation mode`, if schema permits them.
  * [#3722](https://github.com/TouK/nussknacker/pull/3722) Validation of JSON schema with additionalProperties

* [#3707](https://github.com/TouK/nussknacker/pull/3707), [#3719](https://github.com/TouK/nussknacker/pull/3719), [#3692](https://github.com/TouK/nussknacker/pull/3692), [#3656](https://github.com/TouK/nussknacker/pull/3656), [#3776](https://github.com/TouK/nussknacker/pull/3776),  [#3786](https://github.com/TouK/nussknacker/pull/3786) Improvements in OpenAPI:
  * Support for OpenAPI 3.1.0
  * Basic support for type references in JSON schemas
  * Better logging from OpenAPI enrichers
  * Handling of API Keys in query parameter and cookie
  * It's possible to configure which HTTP codes (404 by default) can be used as successful, empty response
  * Documentation link is taken from global configuration, if operation doesn't provide one
  * Handle recursive schemas gracefully (we fall back to Unknown type on recursion detected)
* Upgrades:
  * [#3738](https://github.com/TouK/nussknacker/pull/3738) Kafka 3.2.3
  * [#3683](https://github.com/TouK/nussknacker/pull/3683) Flink 1.16

* [#3524](https://github.com/TouK/nussknacker/pull/3524) Change base Docker image to eclipse temurin due to openjdk deprecation.
* [#3606](https://github.com/TouK/nussknacker/pull/3606) Removed nussknacker-request-response-app. See MigrationGuide for details.
* [#3626](https://github.com/TouK/nussknacker/pull/3626) Fix for: using Typed.fromDetailedType with Scala type aliases cause exception
* [#3576](https://github.com/TouK/nussknacker/pull/3576) Unified `/processes` and `/processesDetails`. Both endpoints support the same query parameters.
  Added option `skipValidateAndResolve` in `/processesDetails`, `/processes/{name}` and `/processes/{name}/{versionId}`
  to return scenario JSON omitting validation and dictionary resolving.
* [#3680](https://github.com/TouK/nussknacker/pull/3680) Fix: validate multiple same fragments used in a row in legacy scenario jsons (without `outputVariableNames` field in `SubprocessRef`)
* [#3668](https://github.com/TouK/nussknacker/pull/3668) `TestScenarioRunner.requestResponseBased()` api enhancements: returning scenario compilation errors as a `ValidatedNel`
* [#3682](https://github.com/TouK/nussknacker/pull/3682) Extract generic `BaseSharedKafkaProducer`, rename `SharedKafkaProducerHolder` to `DefaultSharedKafkaProducerHolder`.
* [#3701](https://github.com/TouK/nussknacker/pull/3701) `TypedMap` allows access to non-existing keys in SpEL (returning `null`)
* [#3733](https://github.com/TouK/nussknacker/pull/3733) Fix for: some validation (e.g. Flink scenario name validation) were causing error message blinking in scenario properties.
* [#3752](https://github.com/TouK/nussknacker/pull/3752) Do not specify migrations which did not change process in process migration comment. If no migrations, do not add comment.
* [#3754](https://github.com/TouK/nussknacker/pull/3754) Fix for migrating scenarios not existing on target environment [#3700](https://github.com/TouK/nussknacker/issues/3700)
  * Will work after upgrading NU installations on both environments to version containing the fixup.
  * In conversation between versions 1.6 - 1.7 (and reversed) only migration of scenarios that exists on both envs will work.

1.6.1 (8 Nov 2022)
------------------------
* [#3647](https://github.com/TouK/nussknacker/pull/3647) Fix for serving OpenAPI definition and SwaggerUI for deployed RequestResponse scenarios in embedded mode
* [#3657](https://github.com/TouK/nussknacker/pull/3657) Fix for json-schema additionalProperties validation
* [#3672](https://github.com/TouK/nussknacker/pull/3672) Fix contextId assignment for the output of ForEachTransformer (Flink)
* [#3671](https://github.com/TouK/nussknacker/pull/3671) Fix: do not show extra scrollbar on scenario screen when panel too large
* [#3681](https://github.com/TouK/nussknacker/pull/3681) Fix: validate multiple same fragments used in a row in legacy scenario JSON (without `outputVariableNames` field in `SubprocessRef`)
* [#3685](https://github.com/TouK/nussknacker/pull/3685) Fix: inconsistent SwaggerDateTime typing (LocalDateTime/ZonedDateTime)

1.6.0 (18 Oct 2022)
------------------------
* [#3382](https://github.com/TouK/nussknacker/pull/3382) Security fix: Http cookie created by NU when using OAuth2 is now secure.
* [#3385](https://github.com/TouK/nussknacker/pull/3385) Security fix: add http headers `'X-Content-Type-Options':'nosniff'` and `'Referrer-Policy':'no-referrer'`.
* [#3370](https://github.com/TouK/nussknacker/pull/3370) Feature: scenario node category verification on validation
* [#3390](https://github.com/TouK/nussknacker/pull/3390) Request-Response mode available for K8s deployment
* [#3392](https://github.com/TouK/nussknacker/pull/3392) Validate scenario before deploy
* [#3436](https://github.com/TouK/nussknacker/pull/3436) Added types with value to results of operators
* [#3406](https://github.com/TouK/nussknacker/pull/3406) Scalatest 3.0.8 -> 3.2.10, Scalacheck 1.14.0 -> 1.15.0
* [#3401](https://github.com/TouK/nussknacker/pull/3401) Request-Response mode publishes OpenApi specification for its services
* [#3427](https://github.com/TouK/nussknacker/pull/3427) Added components/common/extra,components/lite/extra,.. directories for purpose of easier components adding
* [#3437](https://github.com/TouK/nussknacker/pull/3437) Switch RR typing to SwaggerBasedJsonSchemaTypeDefinitionExtractor
* [#3451](https://github.com/TouK/nussknacker/pull/3451) SwaggerEnrichers as well as RequestResponse support now primitive schemas
* [#3473](https://github.com/TouK/nussknacker/pull/3473) JsonRequestResponseSinkFactory provides also 'raw editor'
* [#3441](https://github.com/TouK/nussknacker/pull/3441) Updated Flink 1.14.5 -> 1.15.2
* [#3483](https://github.com/TouK/nussknacker/pull/3483) Fix for: errors were flickering in newly used dynamic components -
  after entering to node edition they were disappearing. Now this transient situation is replaced by well-prepared form
  with whole necessary parameters.
* [#3493](https://github.com/TouK/nussknacker/pull/3493), [#3582](https://github.com/TouK/nussknacker/pull/3582) Methods added to to `DeploymentManagerProvider`:
  * `additionalPropertiesConfig`, which allows to configure additional scenario properties programmatically.
  * `additionalValidators`, which allows to define DeploymentManager-specific validators.
* [#3505](https://github.com/TouK/nussknacker/pull/3505) Bump node version to 16.5.1
* [#3506](https://github.com/TouK/nussknacker/pull/3506) Fix date formatting to use client timezone
* [#3542](https://github.com/TouK/nussknacker/pull/3542) Feature: properties validation and properties additional info
  (similar to `NodeAdditionalInfo`)
* [#3545](https://github.com/TouK/nussknacker/pull/3545) Testkit refactor: unification of flinkBased TestScenarioRunner and kafkaLiteBased, easier usage of kafkaLiteBased
* [#3440](https://github.com/TouK/nussknacker/pull/3440) Feature: allow to define fragment outputs
* [#3580](https://github.com/TouK/nussknacker/pull/3580) SwaggerEnrichers support relative service urls and handle situation when
  only definition url is provided (without services inside definition and without rootUrl)
* [#3584](https://github.com/TouK/nussknacker/pull/3584) ReqRes Feature: secure RR scenario service/ingress
* [#3598](https://github.com/TouK/nussknacker/pull/3598) Introducing configuration for controlling anonymous usage reporting by FE
* [#3608](https://github.com/TouK/nussknacker/pull/3608) Use `ZonedDateTime` for `date-time` JsonSchema format
* [#3619](https://github.com/TouK/nussknacker/pull/3619) Patch `KafkaMetricWrapper.java` until Flink 1.15.3 is released. Read [more](https://issues.apache.org/jira/browse/FLINK-28488) about this bug.
* [#3574](https://github.com/TouK/nussknacker/pull/3574) Feature: instance logo can be shown next to Nu logo, by convention it has
  to be available at path `<nu host>/assets/img/instance-logo.svg`
* [#3524](https://github.com/TouK/nussknacker/pull/3524) Change base Docker image to Eclipse Temurin due to OpenJDK image deprecation.
* [#3632](https://github.com/TouK/nussknacker/pull/3632) Fix presenting validation errors for properties.

1.5.0 (16 Aug 2022)
------------------------
* [#3099](https://github.com/TouK/nussknacker/pull/3099) Added validation for input nodes names in UnionMemo
* [#2992](https://github.com/TouK/nussknacker/pull/2992) Moved DeploymentComment validation to backend. Deploy with invalid comment now returns error with validation information, which is shown below input like in case of node parameters.
* [#3113](https://github.com/TouK/nussknacker/pull/3113) Moved last panel tab Services from Admin tab. Removed Admin tab.
* [#3121](https://github.com/TouK/nussknacker/pull/3121) Components and Component usages filters are more like those on Scenarios. Scenario status and editor is now visible on Component usages. Some performance issues fixed. Minor visual changes.
* [#3136](https://github.com/TouK/nussknacker/pull/3136) Improvements: Lite Kafka testkit
* [#3178](https://github.com/TouK/nussknacker/pull/3178) Improvements: more complex test scenario runner result
* [#3134](https://github.com/TouK/nussknacker/pull/3134) Metric counters (e.g. nodeCount) are initialized eagerly to minimize problems with initial count computations.
* [#3162](https://github.com/TouK/nussknacker/pull/3162) OAuth2 access token can be optionally set in cookie (useful e.g. for Grafana proxy authentication)
* [#3165](https://github.com/TouK/nussknacker/pull/3165) Added configuration `enableConfigEndpoint` which controls whether expose config over http (GET /api/app/config/). Default value is false.
* [#3169](https://github.com/TouK/nussknacker/pull/3169) API endpoint `/api/app/healthCheck` returning short JSON answer with "OK" status is now not secured - you can use it without authentication
* [#3075](https://github.com/TouK/nussknacker/pull/3075) Added full outer join
* [#3183](https://github.com/TouK/nussknacker/pull/3183) Attachments table has proper column format (migration is automatic, doesn't need any manual actions)
* [#3189](https://github.com/TouK/nussknacker/pull/3189) Pass accessToken to iframes
* [#3192](https://github.com/TouK/nussknacker/pull/3192) Improvements: db enrichers measuring
* [#3198](https://github.com/TouK/nussknacker/pull/3198) Fix: request response metrics
* [#3149](https://github.com/TouK/nussknacker/pull/3149) Changed end bracket for SpEL in SQL to `}#`
* [#3191](https://github.com/TouK/nussknacker/pull/3191) Fix: wrong value shown when removing row in MapVariable
* [#3227](https://github.com/TouK/nussknacker/pull/3227) Allow TAB navigation from expression editors
* [#3208](https://github.com/TouK/nussknacker/pull/3208) Fix: set maxAge in seconds in set-cookie header
* [#3209](https://github.com/TouK/nussknacker/pull/3209) ConfigMap for K8 runtime has been split into two config maps (to separate logback conf) and one secret (with model config - which often contains confidential data)
* [#3187](https://github.com/TouK/nussknacker/pull/3187) [#3224](https://github.com/TouK/nussknacker/pull/3224) Switch component replaced by Choice component.
  Moved choice/filter edges conditions configuration to form visible in node window, added few enhancements: ordered of switch edges, only false edge for filter component.
  "Default" choice edge type, exprVal and expression are now deprecated and disabled in new usages.
* [#3187](https://github.com/TouK/nussknacker/pull/3187) Fix: duplicated union edges.
* [#3210](https://github.com/TouK/nussknacker/pull/3210) Expose UI metrics and scenario lite metrics via Prometheus
* [#3045](https://github.com/TouK/nussknacker/pull/3045) json2avro bump 0.2.11 -> 0.2.15 + fix default values wasn't converted to logical types
* [#3223](https://github.com/TouK/nussknacker/pull/3223) Fix for encoding/decoding JWT & OIDC tokens - correct handling fields representing epoch time (e.g. `exp` - which represents token expiration time). Also, CachingOAuth2Service was migrated to use sync cache instead of async (evicting data in async cache can be tricky - `expireAfterWriteFn` is not applied to not completed futures). Since, it was only usage of `DefaultAsyncCache` - it has been removed from the codebase.
* [#3239](https://github.com/TouK/nussknacker/pull/3239) Added jul-to-slf4j to be sure that all logs going via logback
* [#3238](https://github.com/TouK/nussknacker/pull/3238) K8 runtime's logback conf can be stored in single ConfigMap for all runtime pods
* [#3201](https://github.com/TouK/nussknacker/pull/3201) Added literal types
* [#3240](https://github.com/TouK/nussknacker/pull/3240) Error topic created by default if not exists
* [#3245](https://github.com/TouK/nussknacker/pull/3245) [#3265](https://github.com/TouK/nussknacker/pull/3265)
  [#3288](https://github.com/TouK/nussknacker/pull/3288) [#3295](https://github.com/TouK/nussknacker/pull/3295) [#3297](https://github.com/TouK/nussknacker/pull/3297)
  [#3299](https://github.com/TouK/nussknacker/pull/3299) [#3309](https://github.com/TouK/nussknacker/pull/3309) [#3316](https://github.com/TouK/nussknacker/pull/3316)
  [#3322](https://github.com/TouK/nussknacker/pull/3322) [#3337](https://github.com/TouK/nussknacker/pull/3337) [#3287](https://github.com/TouK/nussknacker/pull/3287)
  Universal Kafka source/sink, handling multiple scenarios like: Avro message for Avro schema, JSON message for JSON schema. Legacy, low level Kafka components can be turned on by new lowLevelComponentsEnabled flag
  * [#3317](https://github.com/TouK/nussknacker/pull/3317) Support JSON Schema in universal source
  * [#3332](https://github.com/TouK/nussknacker/pull/3332) Config option to handle JSON payload with Avro schema
  * [#3354](https://github.com/TouK/nussknacker/pull/3354) Universal source optimization - if message without schemaId, using cache when getting one
  * [#3346](https://github.com/TouK/nussknacker/pull/3346) UniversalKafkaSink provides also 'raw editor'
  * [#3345](https://github.com/TouK/nussknacker/pull/3345) Swagger 2.2.1, OpenAPI 3.1, JSON Schema typing and deserialization same as in OpenAPI components

* [#3249](https://github.com/TouK/nussknacker/pull/3249) Confluent 5.5->7.2, avro 1.9->1.11 bump
* [#3250](https://github.com/TouK/nussknacker/pull/3250) [#3302](https://github.com/TouK/nussknacker/pull/3302) Kafka 2.4 -> 2.8, Flink 1.14.4 -> 1.14.5
* [#3270](https://github.com/TouK/nussknacker/pull/3270) Added type representing null
* [#3263](https://github.com/TouK/nussknacker/pull/3263) Batch periodic scenarios carry processing type to distinguish scenarios with different categories.
* [#3269](https://github.com/TouK/nussknacker/pull/3269) Fix populating cache in CachingOAuth2Service. It is fully synchronous now.
* [#3264](https://github.com/TouK/nussknacker/pull/3264) Added support for generic functions
* [#3253](https://github.com/TouK/nussknacker/pull/3253) Separate validation step during scenario deployment
* [#3328](https://github.com/TouK/nussknacker/pull/3328) Schema type aware serialization of `NkSerializableParsedSchema`
* [#3071](https://github.com/TouK/nussknacker/pull/3071) [3379](https://github.com/TouK/nussknacker/pull/3379) More strict Avro schema validation: include optional fields validation,
  handling some invalid cases like putting long to int field, strict union types validation, reduced number of validation modes to lax | strict.
* [#3289](https://github.com/TouK/nussknacker/pull/3289) Handle asynchronous deployment and status checks better
* [#3071](https://github.com/TouK/nussknacker/pull/3334) Improvements: Allow to import file with different id
* [#3412](https://github.com/TouK/nussknacker/pull/3412) Corrected filtering disallowed types in methods
* [#3363](https://github.com/TouK/nussknacker/pull/3363) Kafka consumer no longer set `auto.offset.reset` to `earliest` by default. Instead, Kafka client will use default Kafka value which is `latest`
* [#3371](https://github.com/TouK/nussknacker/pull/3371) Fix for: Indexing on arrays wasn't possible
* [#3376](https://github.com/TouK/nussknacker/pull/3376) (Flink) Handling Kafka source deserialization errors by exceptionHandler (https://nussknacker.io/documentation/docs/installation_configuration_guide/model/Flink#configuring-exception-handling)

1.4.0 (14 Jun 2022)
------------------------
* [#2983](https://github.com/TouK/nussknacker/pull/2983) Extract Permission to extensions-api
* [#3010](https://github.com/TouK/nussknacker/pull/3010) Feature: Docker Java Debug Option
* [#3003](https://github.com/TouK/nussknacker/pull/3003) Streaming-lite runtime aware of K8s resource quotas
* [#3028](https://github.com/TouK/nussknacker/pull/3028) Force synchronous interpretation for scenario parts that does not contain any services
  (enrichers, processors). Disable the feature with flag `globalParameters.forceSyncInterpretationForSyncScenarioPart: false`.
* [#3006](https://github.com/TouK/nussknacker/pull/3006) Fixed passing RESTARTING status to GUI (applies to both Flink and K8 engines)
* [#3029](https://github.com/TouK/nussknacker/pull/3029) Added `kafka.schemaRegistryCacheConfig` (was hardcoded before)
* [#3047](https://github.com/TouK/nussknacker/pull/3047) Remove deprecated Admin panel tabs that are replaced with Components tab:
  Search Components and Unused Components (together with API endpoints: /processesComponents and /unusedComponents)
* [#3049](https://github.com/TouK/nussknacker/pull/3049) Added `collector` component to lite base components
* [#3065](https://github.com/TouK/nussknacker/pull/3065) OIDC: Passing jwt audience in request to /authorize
* [#3066](https://github.com/TouK/nussknacker/pull/3066) Fix for OAuth2 authentication: Don't redirect when 'invalid_request' error is passed to avoid redirection loop
* [#3067](https://github.com/TouK/nussknacker/pull/3067) OIDC: More precise error messages during JWT validation
* [#3068](https://github.com/TouK/nussknacker/pull/3068) OIDC: Support for JWT encoded using symmetric public key
* [#3063](https://github.com/TouK/nussknacker/pull/3063) [#3067](https://github.com/TouK/nussknacker/pull/3067) [#3070](https://github.com/TouK/nussknacker/pull/3070) Add integration with [JmxExporter Agent](https://github.com/prometheus/jmx_exporter).
* [#3077](https://github.com/TouK/nussknacker/pull/3077) Change scenarios tab to use new UI by default
* [#3084](https://github.com/TouK/nussknacker/pull/3084) Change `for-each` from `SingleElementComponent` to `LiteCustomComponent`
* [#3114](https://github.com/TouK/nussknacker/pull/3114) Add `flush` method to `WithSharedKafkaProducer`
* [#3034](https://github.com/TouK/nussknacker/pull/3034) Fixed sorting on new scenarios list
* [#3330](https://github.com/TouK/nussknacker/pull/3330) ConfluentUniversalKafkaDeserializer - deserialize using latest schema for topic if no headers or magic-byte/schemaId/payload

1.3.0 (22 Apr 2022)
------------------------
* [#2967](https://github.com/TouK/nussknacker/pull/2967) Add json-utils module and move there json-utils from `liteRequestResponseComponents`.
* [#2955](https://github.com/TouK/nussknacker/pull/2955) Add Json schema sink/source (with editor) for request/response. Move inputSchema to properties.
* [#2841](https://github.com/TouK/nussknacker/pull/2841) Some performance improvements - reduced number of serialization round-trips for scenario JSON
* [#2741](https://github.com/TouK/nussknacker/pull/2741) [#2841](https://github.com/TouK/nussknacker/pull/2841) Remove custom scenario (custom process)
* [#2773](https://github.com/TouK/nussknacker/pull/2773) Using VersionId / ProcessId / ProcessName instead of Long or String
* [#2830](https://github.com/TouK/nussknacker/pull/2830) `RunMode` is renamed to `ComponanteUseCase` and `Normal` value is split into: `EngineRuntime`, `Validation`, `ServiceQuery`, `TestDataGeneration`. `RunMode.Test` becomes `ComponanteUseCase.TestRuntime`
* [#2825](https://github.com/TouK/nussknacker/pull/2825), [#2868](https://github.com/TouK/nussknacker/pull/2868), [#2907](https://github.com/TouK/nussknacker/pull/2907) API refactorings:
  * Division of API by usage: `nussknacker-components-api`,
    `nussknacker-scenario-api`, `nussknacker-extensions-api`
  * API cleanup, some classes moved to `utils` or `interpreter`,
    untangling dependencies, see [migration guide](MigrationGuide.md) for the details
* [#2886](https://github.com/TouK/nussknacker/pull/2886) Add explicit serialVersionUID for classes registered by `Serializers.registerSerializers`.
* [#2887](https://github.com/TouK/nussknacker/pull/2887) Request-Response engine in embedded mode
* [#2890](https://github.com/TouK/nussknacker/pull/2890) Fixed displaying configured labels for node details fields.
* [#2920](https://github.com/TouK/nussknacker/pull/2920) Close periodic engine actors. Reverse processing type reload - close and then reload.
* [#2941](https://github.com/TouK/nussknacker/pull/2941) Update Flink to 1.14.4
* [#2957](https://github.com/TouK/nussknacker/pull/2957) Add `executionConfig.rescheduleOnFailure` flag to control whether failed deployment should be rescheduled for a next run.
* [#2972](https://github.com/TouK/nussknacker/pull/2972) Add Url type to tabs configuration

1.2.0 (11 Feb 2022)
------------------------
* Added component tab
* [#2537](https://github.com/TouK/nussknacker/pull/2537) Refactoring of `LazyParameter` API:
  * `map`, `product` and `pure` methods don't require `LazyParameterInterpreter` implicit parameter anymore: can be used in other place then `LazyParameterInterpreterFunction`
  * `pure` method moved to `LazyParameter` companion object
  * new `sequence` method added to `LazyParameter` companion object
  * `map` method now takes `TypingResult => TypingResult` instead of just `TypingResult` to be visible what is relation between input and output type
* [#2535](https://github.com/TouK/nussknacker/pull/2535), [#2625](https://github.com/TouK/nussknacker/pull/2625) Rename `standalone` to `request-response`,
  move request-response modules to `base` dir. Also - small refactorings in the engine and configuration format
* [#2483](https://github.com/TouK/nussknacker/pull/2483) Embedded DeploymentManager for Lite Streaming.
* [#2441](https://github.com/TouK/nussknacker/pull/2441) Avro sink supports defaults of primitive avro types
* [#2498](https://github.com/TouK/nussknacker/pull/2498), [#2499](https://github.com/TouK/nussknacker/pull/2499), [#2503](https://github.com/TouK/nussknacker/pull/2503), [#2539](https://github.com/TouK/nussknacker/pull/2539) EspExceptionHandler is removed from ProcessConfigCreator.
  Flink engine uses now fixed exception handler: FlinkExceptionHandler. All deprecated FlinkEspExceptionHandler implementations are removed.
* [#2543](https://github.com/TouK/nussknacker/pull/2543) Eager parameters can have helpers injected.
* [#2493](https://github.com/TouK/nussknacker/pull/2493) Kafka configuration is now provided by components provider configuration, if not provided avroKryoGenericRecordSchemaIdSerialization default is set to true - previously false
* [#2569](https://github.com/TouK/nussknacker/pull/2569) Flink aggregations are now part of flinkBaseComponents. `flink-model-util` is no longer needed and is removed.
* [#2651](https://github.com/TouK/nussknacker/pull/2651) Fixed behaviour of fragments which use components which clear context.
* [#2564](https://github.com/TouK/nussknacker/pull/2564) Flink union simplification, it now takes only 'Output expression' parameters for branches (previously 'value' parameter), output variable must be of the same type
* [#2671](https://github.com/TouK/nussknacker/pull/2671) Bumped libs:
  * akka 2.15 -> 2.16
  * akka-http 10.1 -> 10.2
  * akka-http-circe 1.28 -> 1.38
* [#2684](https://github.com/TouK/nussknacker/pull/2684) Handled 'Restarting' state in Embedded DeploymentManager when the embedded scenario is failing
* [#2686](https://github.com/TouK/nussknacker/pull/2686) Rename `ServiceWithStaticParameters` to `EagerServiceWithStaticParameters` to avoid confusion about lazy and eager parameters used by default
* [#2695](https://github.com/TouK/nussknacker/pull/2695) Replaced `nodeId` with `NodeComponentInfo` in `NuExceptionInfo`
* [#2746](https://github.com/TouK/nussknacker/pull/2746) `modelConfig.classPath` can handle directories
* [#2775](https://github.com/TouK/nussknacker/pull/2775) Fixed: kafka-registry-typed-json source was recognizing logical types during typing but during evaluation were used raw, underlying types
* [#2790](https://github.com/TouK/nussknacker/pull/2790) Update Flink to 1.14.3
* [#2794](https://github.com/TouK/nussknacker/pull/2794) Added `for-each` component to basic flink components

1.1.1 (01 Feb 2022)
--------------------
* [#2660](https://github.com/TouK/nussknacker/pull/2660) Fix for handling errors after split in async mode
* [#2744](https://github.com/TouK/nussknacker/pull/2744) Ugly resource waste fixed in component drag preview
* [#2754](https://github.com/TouK/nussknacker/pull/2754) Fix error with pasting node,
* [#2807](https://github.com/TouK/nussknacker/pull/2807) Fix default values for GenericNodeTransformation

1.1.0 (07 Dec 2021)
------------------------
* [#2176](https://github.com/TouK/nussknacker/pull/2176) Allow to enrich periodic scenario config on initial schedule and each deployment.
* [#2179](https://github.com/TouK/nussknacker/pull/2179) Permission allowing for editing scenario on FE, but not saving etc.
* [#2150](https://github.com/TouK/nussknacker/pull/2150)
  Better handling of multiple schedules in batch periodic engine - fixed running one time scenarios and improved current scenario status reporting.
* [#2208](https://github.com/TouK/nussknacker/pull/2208) Upgrade libraries: cats 2.6.x, cats-effect 2.5.x, circe 0.14.x
* [#1422](https://github.com/TouK/nussknacker/pull/1422) Remove `ServiceReturningType` and `WithExplicitMethod`, added helpers, small refactor
* [#2278](https://github.com/TouK/nussknacker/pull/1422) SQL Variable is removed
* [#2280](https://github.com/TouK/nussknacker/pull/2280) Default values for parameters can be setup programmatically now - thanks to `@DefaultValue` annotation and `Parameter.defaultValue` field.
* [#2293](https://github.com/TouK/nussknacker/pull/2293) Enhancement: change `nodeCategoryMapping` configuration to `componentsGroupMapping`
* [#2169](https://github.com/TouK/nussknacker/pull/2169) Add Apache Ignite support to SQL Component by implementing
  a custom DB metadata provider that extends the standard JDBC Driver with missing features.
* [#2301](https://github.com/TouK/nussknacker/pull/2301) [#2366](https://github.com/TouK/nussknacker/pull/2366)
  [#2409](https://github.com/TouK/nussknacker/pull/2409) [#2477](https://github.com/TouK/nussknacker/pull/2477) Simplification of component API:
  * `GenericNodeTransformation.initialParameters` was removed
  * `GenericNodeTransformation.fallbackFinalResult` introduced for not handle step, with default graceful strategy
  * `GenericNodeTransformation.contextTransformation` now handles `ParameterValidator` properly. Invalid value is handled as `FailedToDefineParameter`
    and `GenericNodeTransformation.implementation` is not invoked in this case
  * `FinalResults.forValidation` utility method added to easily handle situation when you need to make some validation on context of variables (e.g. add variable checking if it already exists)
* [#2245](https://github.com/TouK/nussknacker/pull/2245) Periodic process scheduler retries failed scenario deployments based on PeriodicBatchConfig.
  Breaking change in PeriodicProcessListener FailedEvent. Failed event is split into FailedOnDeployEvent and FailedOnRunEvent.
  Please note that this mechanism only retries when failure on deployment occurs - failure recovery of running scenario should be handled by [restart strategy](https://docs.nussknacker.io/docs/installation_configuration_guide/ModelConfiguration#configuring-restart-strategies-flink-only)
* [#2304](https://github.com/TouK/nussknacker/pull/2304) Upgrade to Flink 1.14
* [#2295](https://github.com/TouK/nussknacker/pull/2295) `FlinkLazyParameterFunctionHelper` has additional methods to handle exceptions during evaluation gracefully
* [#2300](https://github.com/TouK/nussknacker/pull/2300) Enhancement: refactor and improvements at components group
* [#2347](https://github.com/TouK/nussknacker/pull/2347) Support for implicit type conversions between `String` and various value classes (`Locale` etc.)
* [#2346](https://github.com/TouK/nussknacker/pull/2346) Remove `endResult` from `Sink` in graph.
* [#2331](https://github.com/TouK/nussknacker/pull/2331) [#2496](https://github.com/TouK/nussknacker/pull/2496) Refactor `nussknacker-avro-flink-util` module. Move non-flink specific classes to new `nussknacker-avro-util` module.
* [#2348](https://github.com/TouK/nussknacker/pull/2348) [#2459](https://github.com/TouK/nussknacker/pull/2459) [#2486](https://github.com/TouK/nussknacker/pull/2486)
  [#2490](https://github.com/TouK/nussknacker/pull/2490) [#2496](https://github.com/TouK/nussknacker/pull/2496)
  Refactor `nussknacker-kafka-flink-util` module. Move non-flink specific classes to `nussknacker-kafka-util` module.
* [#2344](https://github.com/TouK/nussknacker/pull/2344) Redesign of `#DATE` and `#DATE_FORMAT` utilities.
* [#2305](https://github.com/TouK/nussknacker/pull/2305) Enhancement: change `processingTypeToDashboard` configuration to `scenarioTypeToDashboard`
* [#2374](https://github.com/TouK/nussknacker/pull/2374) Auto-loaded `ComponentProvider`s
* [#2337](https://github.com/TouK/nussknacker/pull/2337) Extract base engine from standalone
  * Common functionality of base engine (i.e. microservice based, without Flink) is extracted to `base-api` and `base-runtime`
  * It's possible to use generic effect type instead of `Future`
  * Possibility to accumulate errors
  * New API for custom components (transformers and sinks)
* [#2349](https://github.com/TouK/nussknacker/pull/2349) Removed module `queryable-state`, `FlinkQueryableClient` was moved to `nussknacker-flink-manager`.
* `PrettyValidationErrors`, `CustomActionRequest` and `CustomActionResponse` moved from `nussknacker-ui` to `nussknacker-restmodel`.
* [#2361](https://github.com/TouK/nussknacker/pull/2361) Removed `security` dependency from `listener-api`. `LoggedUser` replaced with dedicated class in `listener-api`.
* [#2367](https://github.com/TouK/nussknacker/pull/2367), [#2406](https://github.com/TouK/nussknacker/pull/2406) Simple kafka-based streaming scenario interpreter.
  Stateless, with basic kafka sinks and sources. This is MVP, not intended for direct usage, more work with sources, sinks and invoking will come in next PRs
* [#2377](https://github.com/TouK/nussknacker/pull/2377) Remove `clazz` from `SourceFactory`. It was used mainly for test sources.
* [#2534](https://github.com/TouK/nussknacker/pull/2534) Remove generic parameter from `Source` and `SourceFactory`. It was used mainly to determine `TypingResult` in `SourceFactory.noParam`
* [#2397](https://github.com/TouK/nussknacker/pull/2397) Common `EngineRuntimeContext` lifecycle and `MetricsProvider`, cleaning unnecessary dependencies on Flink
* [#2486](https://github.com/TouK/nussknacker/pull/2486) Aggregates now producing context id in similar format as sources - will be visible in "Test case" during usage of tests mechanism
* [#2465](https://github.com/TouK/nussknacker/pull/2465) aggregate-sliding emitWhenEventLeft parameter changed default value from true to false
* [#2474](https://github.com/TouK/nussknacker/pull/2474) Interpreter return type changed from `F[Either[List[InterpretationResult], EspExceptionInfo[_ <: Throwable]]]` to `F[List[Either[InterpretationResult, EspExceptionInfo[_ <: Throwable]]]]`.
  Hence, e.g. multiple branches in Graph can be evaluated, both positively and negatively at the same time.
* [#2540](https://github.com/TouK/nussknacker/pull/2540) It's possible to use different Effects than `Future` in request-response (standalone) runtime. `InvocationMetrics` are no longer
  automatically computed, as they are `Future` dependent - see `StandaloneRequestHandler` how to enable them.

1.0.0 (24 Sep 2021)
------------------------
* [#1968](https://github.com/TouK/nussknacker/pull/1968) `BestEffortJsonEncoder` uses `ServiceLoader` mechanism to
  load additional encoders.
* [#1439](https://github.com/TouK/nussknacker/pull/1439) Upgrade to Flink 1.13
* [#1993](https://github.com/TouK/nussknacker/pull/1993) Demo was moved to https://github.com/TouK/nussknacker-quickstart.
  Some additional refactors done: logback configuration enhancements, simpler run.sh script, removed Docker defaults from default configs.
* [#2105](https://github.com/TouK/nussknacker/pull/2105) [#2112](https://github.com/TouK/nussknacker/pull/2112)
  Better handling Flink's job deploying - we report job initialization as a "DURING_DEPLOY" instead of "RUNNING" now, and we are checking available slots on Flink before deploy
* [#2152](https://github.com/TouK/nussknacker/pull/2152) Possibility to create `SchedulePropertyExtractor` using deployment manager's configuration.
* [#2133](https://github.com/TouK/nussknacker/pull/2133) SQL Variable is hidden in generic model
* [#2101](https://github.com/TouK/nussknacker/pull/2101) Global permissions can be arbitrary string, can configure all top tabs (by default `Scenarios` is available)
* [#2103](https://github.com/TouK/nussknacker/pull/2103) Counts work correctly with different timezones, `counts.queryMode` defaults to `SumOfDifferencesForRestarts`
* [#2104](https://github.com/TouK/nussknacker/pull/2104) SQL component can retrieve table names for completion
* [#2028](https://github.com/TouK/nussknacker/pull/2028) Limit (row and bytes) for generating and using test data
* Various improvements in security/OAuth components
  * [#2042](https://github.com/TouK/nussknacker/pull/2042) `redirectUrl` is optional
  * [#2070](https://github.com/TouK/nussknacker/pull/2070) separate, easy to use OIDC `AuthenticationProvider`
  * [#2079](https://github.com/TouK/nussknacker/pull/2079) anonymous access for OAuth2
  * [#2093](https://github.com/TouK/nussknacker/pull/2093) appending role claims from OAuth2 token
  * [#1933](https://github.com/TouK/nussknacker/pull/1933) being able to configure own FE `AuthenticationProvider` with module federation
* [#2046](https://github.com/TouK/nussknacker/pull/2046) Additional functions in generic model
* Security improvements:
  * [#2067](https://github.com/TouK/nussknacker/pull/2067) Blocking dangerous methods in SpEL in runtime
  * [#1966](https://github.com/TouK/nussknacker/pull/1966) Disable dynamic property access by default
  * [#1909](https://github.com/TouK/nussknacker/pull/1909) Static method validation
  * [#1922](https://github.com/TouK/nussknacker/pull/1922) Block method invocation on `Unknown`
* [#2095](https://github.com/TouK/nussknacker/pull/2095) Remove business view
* [#2110](https://github.com/TouK/nussknacker/pull/2110) Remove node grouping
* [#2098](https://github.com/TouK/nussknacker/pull/2098) Correct timestamps for tests of Kafka sources
* [#2108](https://github.com/TouK/nussknacker/pull/2108) Enhanced class extraction settings, fewer unnecessary methods
* [#2191](https://github.com/TouK/nussknacker/pull/2191) KafkaAvroSink performance fix
* UI enhancements:
  * [#1706](https://github.com/TouK/nussknacker/pull/1706) New window manager, consistent behaviour, many improvements,
    e.g. modals can be expanded to full screen, fix display of fragments in FF
  * [#2184](https://github.com/TouK/nussknacker/pull/2184), [#2101](https://github.com/TouK/nussknacker/pull/2101) Fix undo breaking UI in certain circumstances
  * [#2181](https://github.com/TouK/nussknacker/pull/2181), [#1975](https://github.com/TouK/nussknacker/pull/1975) Remove spurious 'unsaved changes' after opening aggregation nodes
  * [#2202](https://github.com/TouK/nussknacker/pull/2202) Correct hashes of FE assets
  * [#2097](https://github.com/TouK/nussknacker/pull/2097), [#2178](https://github.com/TouK/nussknacker/pull/2178) Pasting nodes in correct places
  * [#2003](https://github.com/TouK/nussknacker/pull/2003) Counts dialog fixes: timezone handling, datepicker allows editing from keyboard
  * [#2111](https://github.com/TouK/nussknacker/pull/2111) Correct graph display after opening fragment
  * [#2087](https://github.com/TouK/nussknacker/pull/2087) Pan and zoom animation
  * [#2081](https://github.com/TouK/nussknacker/pull/2081) Fix switch behaviour after changing condition
  * [#2071](https://github.com/TouK/nussknacker/pull/2071) Fix pasting cell on multiple edges
  * [#1978](https://github.com/TouK/nussknacker/pull/1978) Removed unclear node details panel

0.4.0 (12 Aug 2021)
------------------------
* More precise TypeInformation generation
  * [#1338](https://github.com/TouK/nussknacker/pull/1338) Defining TypeInformation based on TypingResult
  * [#1343](https://github.com/TouK/nussknacker/pull/1343) Aggregators compute stored types
  * [#1343](https://github.com/TouK/nussknacker/pull/1359) Improvements in variable output validation
  * [#1360](https://github.com/TouK/nussknacker/pull/1360) Service query can use global variables
  * [#1375](https://github.com/TouK/nussknacker/pull/1375) Opt-in for new TypeInformation detection for inter operator serialization
* [#1361](https://github.com/TouK/nussknacker/pull/1361) Lazy vars removal
* [#1363](https://github.com/TouK/nussknacker/pull/1363) Open/close only services that are actually used in process
* [#1367](https://github.com/TouK/nussknacker/pull/1367) Custom actions - first, experimental version
* Migration of CI to github actions
  * [#1368](https://github.com/TouK/nussknacker/pull/1368) Publish Docker images/jars via GH actions (experimental)
  * [#1381](https://github.com/TouK/nussknacker/pull/1381) Use GH Actions for coverage
  * [#1383](https://github.com/TouK/nussknacker/pull/1383) Switch github badges
* [#1382](https://github.com/TouK/nussknacker/pull/1382) First E2E FE tests
* [#1373](https://github.com/TouK/nussknacker/pull/1373) Ability to load custom model config programmatically
* [#1406](https://github.com/TouK/nussknacker/pull/1406) Eager services - ability to create service object using static parameters
* [#962](https://gihub.com/TouK/nussknacker/pull/962) New ways of querying InfluxDB for counts, integration tests, no default database name in code
* [#1428](https://github.com/TouK/nussknacker/pull/1428) Kafka SchemaRegistry source/sink can use JSON payloads. In this PR we assume one schema registry contains either JSON or Avro payloads but not both.
* [#1445](https://github.com/TouK/nussknacker/pull/1445) Small refactor of RecordFormatter, correct handling different formatting in kafka-json in test data generation
* [#1433](https://github.com/TouK/nussknacker/pull/1433) Pass DeploymentData to process, including deploymentId and possible additional info
* [#1458](https://github.com/TouK/nussknacker/pull/1458) `PeriodicProcessListener` allows custom handling of `PeriodicProcess` events
* [#1466](https://github.com/TouK/nussknacker/pull/1466) `ProcessManager` API allows to return ExternalDeploymentId immediately from deploy
* [#1405](https://github.com/TouK/nussknacker/pull/1405) 'KafkaAvroSinkFactoryWithEditor' for more user-friendly Avro message definition.
* [#1514](https://github.com/TouK/nussknacker/pull/1514) Expose DeploymentData in Flink UI via `NkGlobalParameters`
* [#1510](https://github.com/TouK/nussknacker/pull/1510) `FlinkSource` API allows to create stream of `Context` (FlinkSource API and test support API refactoring).
* [#1497](https://github.com/TouK/nussknacker/pull/1497) Initial support for multiple (named) schedules in `PeriodicProcessManager`
* [#1499](https://github.com/TouK/nussknacker/pull/1499) ClassTag is provided in params in Avro key-value deserialization schema factory: `KafkaAvroKeyValueDeserializationSchemaFactory`
* [#1533](https://github.com/TouK/nussknacker/pull/1533) Fix: Update process with same JSON
* [#1546](https://github.com/TouK/nussknacker/pull/1546) Unions (e.g after split) are possible in standalone mode. Also, it's possible to define transformers which operate on all results (e.g. for sorting recommendations)
* [#1547](https://github.com/TouK/nussknacker/pull/1547) Publish first version of BOM including dependencyOverrides
* [#1543](https://github.com/TouK/nussknacker/pull/1543) `ComponentProvider` API enables adding new extensions without changing e.g. `ProcessConfigCreator`
* [#1471](https://github.com/TouK/nussknacker/pull/1471) Initial version of session window aggregate added (API may change in the future).
* [#1631](https://github.com/TouK/nussknacker/pull/1631) Ability to use multiple config files with `nussknacker.config.location` system property
* [#1512](https://github.com/TouK/nussknacker/pull/1512) `KafkaSourceFactory` is replaced with source that provides additional #inputMeta variable with event's metadata.
* [#1663](https://github.com/TouK/nussknacker/pull/1663) Flink restart strategies and exception consumers can now be configured.
* [#1728](https://github.com/TouK/nussknacker/pull/1728) Replace schemaRegistryClient and recordFormatter in `SchemaRegistryProvider` with their factories.
* [#1651](https://github.com/TouK/nussknacker/pull/1651) `KafkaAvroSourceFactory` provides additional #inputMeta variable with event's metadata.
* [#1756](https://github.com/TouK/nussknacker/pull/1756) `TypingResultAwareTypeInformationDetection` can be used to serialize aggregates more efficiently
* [#1772](https://github.com/TouK/nussknacker/pull/1772) Fix for Spel validation when we try use not existing method reference
* [#1741](https://github.com/TouK/nussknacker/pull/1741) KafkaExceptionConsumer can be configured to send errors to Kafka
* [#1809](https://github.com/TouK/nussknacker/pull/1809) Performance optimization for aggregates: do not update state if added element is neutral for current state
* [#1886](https://github.com/TouK/nussknacker/pull/1886) Performance optimization for aggregates: do not save context in state. Added `#AGG` utility for easier switching from simple aggregating functions like `'Sum'` to more complex `#AGG.map()`
* [#1820](https://github.com/TouK/nussknacker/pull/1820) Added missing support for some logical types (LocalDate, LocalTime, UUID) in json encoding
* [#1799](https://github.com/TouK/nussknacker/pull/1799) ConfluentAvroToJsonFormatter produces and reads test data in valid JSON format with full kafka metadata and schema ids.
* [#1839](https://github.com/TouK/nussknacker/pull/1839) Set up `explicitUidInStatefulOperators` model's flag to `true` by default.
* [#1357](https://github.com/TouK/nussknacker/pull/1357) Add run mode to nodes to be able to determine if we are inside e.g. test process run.
  Run mode is can be declared as a dependency in generic node transformations. Nodes created via `@MethodToInvoke` can declare `RunMode` as an implicit parameter.
  `RunMode` is also available in `FlinkCustomNodeContext`.
* Various naming changes:
  * [#1917](https://github.com/TouK/nussknacker/pull/1917) configuration of `engineConfig` to `deploymentConfig`
  * [#1911](https://github.com/TouK/nussknacker/pull/1911) Rename `process` to `scenario`, `subprocess` to `fragment` in messages at backend and some test cases names
  * [#1921](https://github.com/TouK/nussknacker/pull/1921) `ProcessManager` to `DeploymentManager`
  * [#1927](https://github.com/TouK/nussknacker/pull/1927) Rename `outer-join` to `single-side-join`
* Performance fixes:
  * [#1330](https://github.com/TouK/nussknacker/pull/1330) Multiple times parsing expressions in map/product LazyParameter
  * [#1331](https://github.com/TouK/nussknacker/pull/1331) LoggingListener caches loggers
  * [#1334](https://github.com/TouK/nussknacker/pull/1334) Type promotion cache
  * [#1335](https://github.com/TouK/nussknacker/pull/1335) Omitting zeros for sum aggregate to avoid unnecessary buckets
  * [#1336](https://github.com/TouK/nussknacker/pull/1336) Aggregation metrics
* [#1321](https://github.com/TouK/nussknacker/pull/1321) Exception handler accessible via custom node context, Avro record encoding errors reported by exception handler

0.3.0 (17 Nov 2020)
------------------------
* [#1298](https://github.com/TouK/nussknacker/pull/1298) Feature flag `avroKryoGenericRecordSchemaIdSerialization` for avro kryo serialization optimization (default = false)
* [#1315](https://github.com/TouK/nussknacker/pull/1315) Spring bumped 5.1.4 -> 5.1.19
* [#1312](https://github.com/TouK/nussknacker/pull/1312) Ficus bumped 1.4.1 -> 1.4.7
* [#1288](https://github.com/TouK/nussknacker/pull/1288) Namespaces can be configured for ObjectNaming
* [#1261](https://github.com/TouK/nussknacker/pull/1261) Fix: Access to `map.missingKey` caused `Property or field cannot be found on object`
* [#1244](https://github.com/TouK/nussknacker/pull/1244) Ability to define `variablesToHide` in `Parameter`
* [#1165](https://github.com/TouK/nussknacker/pull/1165) Typed global variables
* [#1128](https://github.com/TouK/nussknacker/pull/1128) Union-memo transformer
* [#1054](https://github.com/TouK/nussknacker/pull/1054) Tabbed dark process list
* Configuration improvements (library upgrade, conventions):
  [#1151](https://github.com/TouK/nussknacker/pull/1151),
  [#1166](https://github.com/TouK/nussknacker/pull/1166)
* [#873](https://github.com/TouK/nussknacker/pull/873), [#1044](https://github.com/TouK/nussknacker/pull/1044) Flink upgrade (to 1.11)
* More graceful handling of Flink compatibility issues (in particular, ```FlinkCompatibilityProvider`` trait introduced, also
  ProcessManager implementations are separated from UI to allow easier changes in deployments):
  [#1150](https://github.com/TouK/nussknacker/pull/1150),
  [#1218](https://github.com/TouK/nussknacker/pull/1218)
* [#1183](https://github.com/TouK/nussknacker/pull/1183) New back to process button on metrics
* [#1188](https://github.com/TouK/nussknacker/pull/1188) Fix env label and provide nussknacker logo
* [#249](https://github.com/TouK/nussknacker/pull/1201) Inferred expression type in node modal
* [#1255](https://github.com/TouK/nussknacker/pull/1255) Moved displaying `Metrics tab` to `customTabs`
* [#1257](https://github.com/TouK/nussknacker/pull/1257) Improvements: Flink test util package
* [#1287](https://github.com/TouK/nussknacker/pull/1287) OAuth2: add accessTokenRequestContentType parameter
* [#1290](https://github.com/TouK/nussknacker/pull/1290) Own kryo serializers can be provided through SPI
* [#1303](https://github.com/TouK/nussknacker/pull/1303) TypedObjectTypingResult can have additional info (e.g. Schema for GenericRecord)

0.2.2 (03 Sep 2020)
-----------------------
* [#1175](https://github.com/TouK/nussknacker/pull/1175) Fix for: BestEffortAvroEncoder haven't produced record with logical types for missing field with default values
* [#1173](https://github.com/TouK/nussknacker/pull/1173) Fix for: Avro source wasn't be able to read record with schema with invalid defaults

0.2.1 (31 Aug 2020)
-----------------------
* [#1127](https://github.com/TouK/nussknacker/pull/1127) Fix too small count values
* [#1133](https://github.com/TouK/nussknacker/pull/1133) Improvements: More flexible TestReporter instancies implementation
* [#1131](https://github.com/TouK/nussknacker/pull/1131) Fix: Disable "deploy" & "metrics" buttons for subprocess
* [#1148](https://github.com/TouK/nussknacker/pull/1148) Fix FE regexp for match node id

0.2.0 (07 Aug 2020)
------------------------
* [#1099](https://github.com/TouK/nussknacker/pull/1099) New outer-join node
* [#1024](https://github.com/TouK/nussknacker/pull/1024) Added default async interpretation value configured by `asyncExecutionConfig.defaultUseAsyncInterpretation` (false if missing).
* [#879](https://github.com/TouK/nussknacker/pull/879) Metrics can now use Flink variables for better reporting, it's recommended to use InfluxDB native protocol instead of legacy Graphite protocol to send metrics to InfluxDB.
* [#940](https://github.com/TouK/nussknacker/pull/940) More detailed node errors
* [#949](https://github.com/TouK/nussknacker/pull/949) JVM options can be configured via JDK_JAVA_OPTIONS env variable (in Docker and standalone distribution)
* [#954](https://github.com/TouK/nussknacker/pull/954) Correct handling of types in empty inline lists
* [#944](https://github.com/TouK/nussknacker/pull/903) System cache mechanism
* [#704](https://github.com/TouK/nussknacker/pull/704) Preloaded creator panel node icons
* [#943](https://github.com/TouK/nussknacker/pull/943) Literal min / max validators
* [#976](https://github.com/TouK/nussknacker/pull/976) Fixed save button & groups expand for businessView
* [#973](https://github.com/TouK/nussknacker/pull/973) Textarea editor
* [#987](https://github.com/TouK/nussknacker/pull/987) Optimized graph rendering time, fixed minor bugs (expand group icon, view center & fit after layout).
* Introduction to KafkaAvro API:
  [#871](https://github.com/TouK/nussknacker/pull/871),
  [#881](https://github.com/TouK/nussknacker/pull/881),
  [#903](https://github.com/TouK/nussknacker/pull/903),
  [#981](https://github.com/TouK/nussknacker/pull/981),
  [#989](https://github.com/TouK/nussknacker/pull/989),
  [#998](https://github.com/TouK/nussknacker/pull/998),
  [#1007](https://github.com/TouK/nussknacker/pull/1007),
  [#1014](https://github.com/TouK/nussknacker/pull/1014),
  [#1041](https://github.com/TouK/nussknacker/pull/1041),
* Performance improvements in interpreter: [#1008](https://github.com/TouK/nussknacker/pull/1008),
  [#1013](https://github.com/TouK/nussknacker/pull/1013). The second one also removes Future[] from expression evaluation
* Dynamic parameters: filter validation, GenericNodeTransformation introduction (for CustomNodes, Sources, Sinks) - also handling dynamic parameters on UI:
  [#978](https://github.com/TouK/nussknacker/pull/978),
  [#996](https://github.com/TouK/nussknacker/pull/996),
  [#1001](https://github.com/TouK/nussknacker/pull/1001),
  [#1011](https://github.com/TouK/nussknacker/pull/1011)
* [#988](https://github.com/TouK/nussknacker/pull/988) Json editor
* [#1066](https://github.com/TouK/nussknacker/pull/1066) Duration and period editors fixes
* [#1126](https://github.com/TouK/nussknacker/pull/1126) New nodes: periodic source, delay and dead-end

0.1.2 (15 May 2020)
------------------------
* [#965](https://github.com/TouK/nussknacker/pull/965) Added new, 'aggregate-tumbling' node.
* [#957](https://github.com/TouK/nussknacker/pull/957) Custom node `aggregate` has now additional aggregation function `Sum`.
  Also was changed parameter from `windowLengthInSeconds` to `windowLength` with human friendly duration input.

0.1.1 (06 May 2020)
------------
* Branch parameters now can be eager (computed during process compilation)
* More restrictive type checking in SpEL - mainly added verification of types of method's paramaters
* Added support for Kafka consumer group strategies - setted up by `kafka.consumerGroupNamingStrategy` configuraton option
* Bugfixes for joins

0.1.0 (30 Apr 2020)
-------------
* Added support for explicitly setting uids in operators - turned on by `explicitUidInStatefulOperators` model's flag.
  By default setted up to false.
* Old way of configuring Flink and model (via `flinkConfig` and `processConfig`) is removed. `processTypes`
  configuration should be used from now on.
* Change of additional properties configuration

0.0.12 (26 Oct 2019)
--------------------
* Cross builds with Scala 2.11 and 2.12
* First version of join nodes
* OAuth2 authentication capabilities
* Migration of Argonaut to Circe
* Preliminary version of dictionaries in expressions
* Major upgrade of frontend libraries (React, Redux, etc)
* Various usability improvements

0.0.11 (1 Apr 2019)
---------

0.0.10 (13 Nov 2018)
---------

0.0.9 (13 Jul 2018)
---------

0.0.8 (7 May 2018)
---------
- expressions code syntax highlighting
- source/sink params as expressions
- multiline expression suggestions
- method signature and documentation in code suggestions
- inject new node after dragging on edge
- Query services tab in UI
- subprocess disabling
- display http request-response for query service tab
- flink kafka 0.11 connector
- dynamic source return type
- SQL can be used as expression language
- Processes page rendering optimized
- suggestions for projections/selections in spel
- upgrade to Flink 1.4.2
- upgrade to Scala 2.11.12
- Make sinks disableable

0.0.7 (22 Dec 2017)
---------
- global imports in expressions
- deployment standalone on multiple nodes
- typed SpEL expressions - first iteration
- can post process standalone results
- support for java services
- handling get requests in standalone mode
- metric fixes for standalone
- compare with other env
- split in request/response mode by expression
- ProcessConfigCreator Java API support added
- extendable authentication
- comparing environments - first part, can compare processes
- subprocess versions
- process migrations + some refactoring
- async execution with toggle
- better exception for errors in service invocations
- nussknacker java api
- spring version bump because of SPR-9194

0.0.6 (9 Aug 2017)
---------
First open source version :)<|MERGE_RESOLUTION|>--- conflicted
+++ resolved
@@ -1,6 +1,5 @@
 # Changelog
 
-<<<<<<< HEAD
 1.13.0 (Not released yet)
 -------------------------
 * [#4988](https://github.com/TouK/nussknacker/pull/4988) Refactor: Allow to use custom authentication methods in user-defined Authentication Providers
@@ -18,10 +17,10 @@
 * [#4919](https://github.com/TouK/nussknacker/pull/4919) Improvement: Support for handling runtime exceptions at FlinkTestScenarioRunner
 * [#4923](https://github.com/TouK/nussknacker/pull/4923) Fix non-unique test case ids when testing scenario with union
 * [#4745](https://github.com/TouK/nussknacker/pull/4745) Improvement: Stricter Node and scenario id validation 
-=======
+
+
 1.12.4 (?? Oct 2023)
 * [#4992](https://github.com/TouK/nussknacker/pull/4992) Fix: List of periodic deployments is now sorted not only by schedule time but also by its creation time.
->>>>>>> 4ff2c35f
 
 1.12.3 (26 Oct 2023)
 1.12.1 & 1.12.2 (25 Oct 2023)
