
# Changelog

<<<<<<< HEAD
1.8.1 (28 Feb 2023)
------------------------
* [#4018](https://github.com/TouK/nussknacker/pull/4018) Fix for: generate test data mechanism didn't work for json messages with defined schema id 
=======
1.9.0 (Not released yet)
------------------------
* [#3986](https://github.com/TouK/nussknacker/pull/3986) Updated sttp 2.2.9 -> 3.8.11
* [#3979](https://github.com/TouK/nussknacker/pull/3979) Updated Flink 1.16.0 -> 1.16.1
* [#4019](https://github.com/TouK/nussknacker/pull/4019) Make displayable process category required
* [#4020](https://github.com/TouK/nussknacker/pull/4020) Pass category name to process migration method
* [#4039](https://github.com/TouK/nussknacker/pull/4039) Fix for: After clicking cancel, sometimes for a moment appear "during deploy" status instead of "during cancel"
* [#4041](https://github.com/TouK/nussknacker/pull/4041) Concurrent deploy, cancel and test from file mechanisms are allowed now
* [#3994](https://github.com/TouK/nussknacker/pull/3994) Unification of editor/raw mode validation for JSON Schema sinks

1.8.1 (not released yet)
------------------------
* [#4018](https://github.com/TouK/nussknacker/pull/4018) Fix for: generate test data mechanism didn't work for json messages with defined schema id
>>>>>>> cc5c2ab8
* [#4024](https://github.com/TouK/nussknacker/pull/4024) Fix encoding object in sink with JSON schema pattern properties 

1.8.0 (17 Feb 2023)
------------------------
* [#3963](https://github.com/TouK/nussknacker/pull/3963) - Secure processDefinitionData/services endpoint by filtering based on user category "Read" permission
* [#3945](https://github.com/TouK/nussknacker/pull/3945) - Allow to get Map category -> processingType through new categoriesWithProcessingType endpoint.
* [#3821](https://github.com/TouK/nussknacker/pull/3821) - Exact typing & validation of JsonSchema enums (before only String values were handled). 
* [#3819](https://github.com/TouK/nussknacker/pull/3819) - Handle JSON Schema refs in sinks
* [#3654](https://github.com/TouK/nussknacker/pull/3654) Removed `/subprocessDetails` in favor of `/processDetails?isSubprocess=true`.
* [#3823](https://github.com/TouK/nussknacker/pull/3823), [#3836](https://github.com/TouK/nussknacker/pull/3836), [#3843](https://github.com/TouK/nussknacker/pull/3843) - 
  scenarios with multiple sources can be tested from file
* [#3869](https://github.com/TouK/nussknacker/pull/3869) cross-compile - scala 2.12 & 2.13
* [#3874](https://github.com/TouK/nussknacker/pull/3874) Tumbling window with OnEvent trigger saves context
* [#3853](https://github.com/TouK/nussknacker/pull/3853) [#3924](https://github.com/TouK/nussknacker/pull/3924) Support of patternProperties in sources/sinks with JSON Schema
* [#3916](https://github.com/TouK/nussknacker/pull/3916) `environmentAlert.cssClass` setting renamed to `environmentAlert.color`
* [#3922](https://github.com/TouK/nussknacker/pull/3922) Bumps: jwks 0.19.0 -> 0.21.3, jackson: 2.11.3 -> 2.13.4 
* [#3958](https://github.com/TouK/nussknacker/pull/3958) OpenAPI: specify Content-Type header based on schema 
* [#3948](https://github.com/TouK/nussknacker/pull/3948) 
  * Performance fix: `kafka` source on Flink engine doesn't serialize schema during record serialization
  * Configuration handling fixes: `avroKryoGenericRecordSchemaIdSerialization` wasn't checked properly
  * Avro: added support for top level array schema
* [#3972](https://github.com/TouK/nussknacker/pull/3972) Lite engine: Kafka transactions are now optional and by default disabled 
  for Azure's Event Hubs which doesn't support them so far. For other Kafka clusters they are enabled. You can change this behavior 
  by setting `kafkaTransactionsEnabled` configuration option
* [#3914](https://github.com/TouK/nussknacker/pull/3914) Azure Schema Registry and Azure's Avro (de)serialization support 

1.7.0 (19 Dec 2022)
------------------------
* [#3560](https://github.com/TouK/nussknacker/pull/3560), [#3560](https://github.com/TouK/nussknacker/pull/3560), [#3595](https://github.com/TouK/nussknacker/pull/3595) Migrate from Flink Scala API to Java API
* JSON Schema handling improvements:
  * [#3687](https://github.com/TouK/nussknacker/pull/3687) Support for union types
  * [#3695](https://github.com/TouK/nussknacker/pull/3695) Fixed delaying JSON records by field in universal source
  * [#3699](https://github.com/TouK/nussknacker/pull/3699) Handling null on JSON schema
  * [#3709](https://github.com/TouK/nussknacker/pull/3709) Support for typing `Map[String, T]` using JSON Schema.
    * When `properties` are defined `additionalProperties` is ignored and type is determined by `properties` - as it was before.
    * When `"additionalProperties": true` type is `Map[String, Unknown]`
    * When `"additionalProperties": T` type is `Map[String, T]`
  * [#3709](https://github.com/TouK/nussknacker/pull/3709) `BestEffortJsonSchemaEncoder` encodes only Strings for `"type": String`
  * [#3730](https://github.com/TouK/nussknacker/pull/3730) Additional fields are not trimmed during encoding when `additionalProperties` are allowed by schema
  * [#3742](https://github.com/TouK/nussknacker/pull/3742) More strict encoding - always validate against schema
  * [#3749](https://github.com/TouK/nussknacker/pull/3749) More precise encoding against integer schema

* Request-response JSON schema sink improvements:
  * [#3607](https://github.com/TouK/nussknacker/pull/3607) Encoder based on response schema.
  * [#3727](https://github.com/TouK/nussknacker/pull/3727) Sink validation changes:
    * Added param `Value validation mode` 
    * We no longer support `nullable` param from Everit schema. Nullable schema are supported by union with null e.g. `["null", "string"]`
  * [#3716](https://github.com/TouK/nussknacker/pull/3716) Allow to add additional fields also in `strict validation mode`, if schema permits them.
  * [#3722](https://github.com/TouK/nussknacker/pull/3722) Validation of JSON schema with additionalProperties

* [#3707](https://github.com/TouK/nussknacker/pull/3707), [#3719](https://github.com/TouK/nussknacker/pull/3719), [#3692](https://github.com/TouK/nussknacker/pull/3692), [#3656](https://github.com/TouK/nussknacker/pull/3656), [#3776](https://github.com/TouK/nussknacker/pull/3776),  [#3786](https://github.com/TouK/nussknacker/pull/3786) Improvements in OpenAPI:
  * Support for OpenAPI 3.1.0
  * Basic support for type references in JSON schemas
  * Better logging from OpenAPI enrichers
  * Handling of API Keys in query parameter and cookie
  * It's possible to configure which HTTP codes (404 by default) can be used as successful, empty response
  * Documentation link is taken from global configuration, if operation doesn't provide one
  * Handle recursive schemas gracefully (we fall back to Unknown type on recursion detected)
* Upgrades:
  * [#3738](https://github.com/TouK/nussknacker/pull/3738) Kafka 3.2.3
  * [#3683](https://github.com/TouK/nussknacker/pull/3683) Flink 1.16

* [#3524](https://github.com/TouK/nussknacker/pull/3524) Change base Docker image to eclipse temurin due to openjdk deprecation.
* [#3606](https://github.com/TouK/nussknacker/pull/3606) Removed nussknacker-request-response-app. See MigrationGuide for details.
* [#3626](https://github.com/TouK/nussknacker/pull/3626) Fix for: using Typed.fromDetailedType with scala type aliases cause exception
* [#3576](https://github.com/TouK/nussknacker/pull/3576) Unified `/processes` and `/processesDetails`. Both endpoints support the same query parameters.
  Added option `skipValidateAndResolve` in `/processesDetails`, `/processes/{name}` and `/processes/{name}/{versionId}`
  to return scenario JSON omitting validation and dictionary resolving.
* [#3680](https://github.com/TouK/nussknacker/pull/3680) Fix: validate multiple same fragments used in a row in legacy scenario jsons (without `outputVariableNames` field in `SubprocessRef`)
* [#3668](https://github.com/TouK/nussknacker/pull/3668) `TestScenarioRunner.requestResponseBased()` api enhancements: returning scenario compilation errors as a `ValidatedNel`
* [#3682](https://github.com/TouK/nussknacker/pull/3682) Extract generic `BaseSharedKafkaProducer`, rename `SharedKafkaProducerHolder` to `DefaultSharedKafkaProducerHolder`. 
* [#3701](https://github.com/TouK/nussknacker/pull/3701) `TypedMap` allows access to non-existing keys in SpEL (returning `null`)
* [#3733](https://github.com/TouK/nussknacker/pull/3733) Fix for: some validation (e.g. Flink scenario name validation) were causing error message blinking in scenario properties.
* [#3752](https://github.com/TouK/nussknacker/pull/3752) Do not specify migrations which did not change process in process migration comment. If no migrations, do not add comment.
* [#3754](https://github.com/TouK/nussknacker/pull/3754) Fix for migrating scenarios not existing on target environment [#3700](https://github.com/TouK/nussknacker/issues/3700)
  * Will work after upgrading NU installations on both environments to version containing the fixup.
  * In conversation between versions 1.6 - 1.7 (and reversed) only migration of scenarios that exists on both envs will work. 
  
1.6.1 (8 Nov 2022)
------------------------
* [#3647](https://github.com/TouK/nussknacker/pull/3647) Fix for serving OpenAPI definition and SwaggerUI for deployed RequestResponse scenarios in embedded mode
* [#3657](https://github.com/TouK/nussknacker/pull/3657) Fix for json-schema additionalProperties validation
* [#3672](https://github.com/TouK/nussknacker/pull/3672) Fix contextId assignment for the output of ForEachTransformer (flink)
* [#3671](https://github.com/TouK/nussknacker/pull/3671) Fix: do not show extra scrollbar on scenario screen when panel too large
* [#3681](https://github.com/TouK/nussknacker/pull/3681) Fix: validate multiple same fragments used in a row in legacy scenario JSON (without `outputVariableNames` field in `SubprocessRef`)
* [#3685](https://github.com/TouK/nussknacker/pull/3685) Fix: inconsistent SwaggerDateTime typing (LocalDateTime/ZonedDateTime)

1.6.0 (18 Oct 2022)
------------------------
* [#3382](https://github.com/TouK/nussknacker/pull/3382) Security fix: Http cookie created by NU when using OAuth2 is now secure.
* [#3385](https://github.com/TouK/nussknacker/pull/3385) Security fix: add http headers `'X-Content-Type-Options':'nosniff'` and `'Referrer-Policy':'no-referrer'`.
* [#3370](https://github.com/TouK/nussknacker/pull/3370) Feature: scenario node category verification on validation
* [#3390](https://github.com/TouK/nussknacker/pull/3390) Request-Response mode available for K8s deployment
* [#3392](https://github.com/TouK/nussknacker/pull/3392) Validate scenario before deploy
* [#3436](https://github.com/TouK/nussknacker/pull/3436) Added types with value to results of operators
* [#3406](https://github.com/TouK/nussknacker/pull/3406) Scalatest 3.0.8 -> 3.2.10, Scalacheck 1.14.0 -> 1.15.0
* [#3401](https://github.com/TouK/nussknacker/pull/3401) Request-Response mode publishes OpenApi specification for its services
* [#3427](https://github.com/TouK/nussknacker/pull/3427) Added components/common/extra,components/lite/extra,.. directories for purpose of easier components adding
* [#3437](https://github.com/TouK/nussknacker/pull/3437) Switch RR typing to SwaggerBasedJsonSchemaTypeDefinitionExtractor
* [#3451](https://github.com/TouK/nussknacker/pull/3451) SwaggerEnrichers as well as RequestResponse support now primitive schemas
* [#3473](https://github.com/TouK/nussknacker/pull/3473) JsonRequestResponseSinkFactory provides also 'raw editor'
* [#3441](https://github.com/TouK/nussknacker/pull/3441) Updated Flink 1.14.5 -> 1.15.2
* [#3483](https://github.com/TouK/nussknacker/pull/3483) Fix for: errors were flickering in newly used dynamic components - 
  after entering to node edition they were disappearing. Now this transient situation is replaced by well-prepared form
  with whole necessary parameters.
* [#3493](https://github.com/TouK/nussknacker/pull/3493), [#3582](https://github.com/TouK/nussknacker/pull/3582) Methods added to to `DeploymentManagerProvider`:
  * `additionalPropertiesConfig`, which allows to configure additional scenario properties programmatically.
  * `additionalValidators`, which allows to define DeploymentManager-specific validators.
* [#3505](https://github.com/TouK/nussknacker/pull/3505) Bump node version to 16.5.1
* [#3506](https://github.com/TouK/nussknacker/pull/3506) Fix date formatting to use client timezone                    
* [#3542](https://github.com/TouK/nussknacker/pull/3542) Feature: properties validation and properties additional info 
  (similar to `NodeAdditionalInfo`)
* [#3545](https://github.com/TouK/nussknacker/pull/3545) Testkit refactor: unification of flinkBased TestScenarioRunner and kafkaLiteBased, easier usage of kafkaLiteBased
* [#3440](https://github.com/TouK/nussknacker/pull/3440) Feature: allow to define fragment outputs
* [#3580](https://github.com/TouK/nussknacker/pull/3580) SwaggerEnrichers support relative service urls and handle situation when 
  only definition url is provided (without services inside definition and without rootUrl)
* [#3584](https://github.com/TouK/nussknacker/pull/3584) ReqRes Feature: secure RR scenario service/ingress
* [#3598](https://github.com/TouK/nussknacker/pull/3598) Introducing configuration for controlling anonymous usage reporting by FE  
* [#3608](https://github.com/TouK/nussknacker/pull/3608) Use `ZonedDateTime` for `date-time` JsonSchema format
* [#3619](https://github.com/TouK/nussknacker/pull/3619) Patch `KafkaMetricWrapper.java` until Flink 1.15.3 is released. Read [more](https://issues.apache.org/jira/browse/FLINK-28488) about this bug. 
* [#3574](https://github.com/TouK/nussknacker/pull/3574) Feature: instance logo can be shown next to Nu logo, by convention it has
  to be available at path `<nu host>/assets/img/instance-logo.svg`
* [#3524](https://github.com/TouK/nussknacker/pull/3524) Change base Docker image to Eclipse Temurin due to OpenJDK image deprecation.
* [#3632](https://github.com/TouK/nussknacker/pull/3632) Fix presenting validation errors for properties.

1.5.0 (16 Aug 2022)
------------------------
* [#3099](https://github.com/TouK/nussknacker/pull/3099) Added validation for input nodes names in UnionMemo
* [#2992](https://github.com/TouK/nussknacker/pull/2992) Moved DeploymentComment validation to backend. Deploy with invalid comment now returns error with validation information, which is shown below input like in case of node parameters.
* [#3113](https://github.com/TouK/nussknacker/pull/3113) Moved last panel tab Services from Admin tab. Removed Admin tab. 
* [#3121](https://github.com/TouK/nussknacker/pull/3121) Components and Component usages filters are more like those on Scenarios. Scenario status and editor is now visible on Component usages. Some performance issues fixed. Minor visual changes.   
* [#3136](https://github.com/TouK/nussknacker/pull/3136) Improvements: Lite Kafka testkit
* [#3178](https://github.com/TouK/nussknacker/pull/3178) Improvements: more complex test scenario runner result
* [#3134](https://github.com/TouK/nussknacker/pull/3134) Metric counters (e.g. nodeCount) are initialized eagerly to minimize problems with initial count computations.
* [#3162](https://github.com/TouK/nussknacker/pull/3162) OAuth2 access token can be optionally set in cookie (useful e.g. for Grafana proxy authentication)             
* [#3165](https://github.com/TouK/nussknacker/pull/3165) Added configuration `enableConfigEndpoint` which controls whether expose config over http (GET /api/app/config/). Default value is false.
* [#3169](https://github.com/TouK/nussknacker/pull/3169) API endpoint `/api/app/healthCheck` returning short JSON answer with "OK" status is now not secured - you can use it without authentication
* [#3075](https://github.com/TouK/nussknacker/pull/3075) Added full outer join
* [#3183](https://github.com/TouK/nussknacker/pull/3183) Attachments table has proper column format (migration is automatic, doesn't need any manual actions)
* [#3189](https://github.com/TouK/nussknacker/pull/3189) Pass accessToken to iframes
* [#3192](https://github.com/TouK/nussknacker/pull/3192) Improvements: db enrichers measuring
* [#3198](https://github.com/TouK/nussknacker/pull/3198) Fix: request response metrics
* [#3149](https://github.com/TouK/nussknacker/pull/3149) Changed end bracket for SpEL in SQL to `}#`
* [#3191](https://github.com/TouK/nussknacker/pull/3191) Fix: wrong value shown when removing row in MapVariable
* [#3227](https://github.com/TouK/nussknacker/pull/3227) Allow TAB navigation from expression editors
* [#3208](https://github.com/TouK/nussknacker/pull/3208) Fix: set maxAge in seconds in set-cookie header
* [#3209](https://github.com/TouK/nussknacker/pull/3209) ConfigMap for K8 runtime has been split into two config maps (to separate logback conf) and one secret (with model config - which often contains confidential data)
* [#3187](https://github.com/TouK/nussknacker/pull/3187) [#3224](https://github.com/TouK/nussknacker/pull/3224) Switch component replaced by Choice component.
  Moved choice/filter edges conditions configuration to form visible in node window, added few enhancements: ordered of switch edges, only false edge for filter component. 
  "Default" choice edge type, exprVal and expression are now deprecated and disabled in new usages.
* [#3187](https://github.com/TouK/nussknacker/pull/3187) Fix: duplicated union edges.
* [#3210](https://github.com/TouK/nussknacker/pull/3210) Expose UI metrics and scenario lite metrics via Prometheus
* [#3045](https://github.com/TouK/nussknacker/pull/3045) json2avro bump 0.2.11 -> 0.2.15 + fix default values wasn't converted to logical types
* [#3223](https://github.com/TouK/nussknacker/pull/3223) Fix for encoding/decoding JWT & OIDC tokens - correct handling fields representing epoch time (e.g. `exp` - which represents token expiration time). Also, CachingOAuth2Service was migrated to use sync cache instead of async (evicting data in async cache can be tricky - `expireAfterWriteFn` is not applied to not completed futures). Since, it was only usage of `DefaultAsyncCache` - it has been removed from the codebase.
* [#3239](https://github.com/TouK/nussknacker/pull/3239) Added jul-to-slf4j to be sure that all logs going via logback
* [#3238](https://github.com/TouK/nussknacker/pull/3238) K8 runtime's logback conf can be stored in single ConfigMap for all runtime pods
* [#3201](https://github.com/TouK/nussknacker/pull/3201) Added literal types
* [#3240](https://github.com/TouK/nussknacker/pull/3240) Error topic created by default if not exists
* [#3245](https://github.com/TouK/nussknacker/pull/3245) [#3265](https://github.com/TouK/nussknacker/pull/3265)
  [#3288](https://github.com/TouK/nussknacker/pull/3288) [#3295](https://github.com/TouK/nussknacker/pull/3295) [#3297](https://github.com/TouK/nussknacker/pull/3297)
  [#3299](https://github.com/TouK/nussknacker/pull/3299) [#3309](https://github.com/TouK/nussknacker/pull/3309) [#3316](https://github.com/TouK/nussknacker/pull/3316)
  [#3322](https://github.com/TouK/nussknacker/pull/3322) [#3337](https://github.com/TouK/nussknacker/pull/3337) [#3287](https://github.com/TouK/nussknacker/pull/3287)
  Universal Kafka source/sink, handling multiple scenarios like: Avro message for Avro schema, JSON message for JSON schema. Legacy, low level Kafka components can be turned on by new lowLevelComponentsEnabled flag 
  * [#3317](https://github.com/TouK/nussknacker/pull/3317) Support JSON Schema in universal source
  * [#3332](https://github.com/TouK/nussknacker/pull/3332) Config option to handle JSON payload with Avro schema
  * [#3354](https://github.com/TouK/nussknacker/pull/3354) Universal source optimization - if message without schemaId, using cache when getting one
  * [#3346](https://github.com/TouK/nussknacker/pull/3346) UniversalKafkaSink provides also 'raw editor'
  * [#3345](https://github.com/TouK/nussknacker/pull/3345) Swagger 2.2.1, OpenAPI 3.1, JSON Schema typing and deserialization same as in OpenAPI components
  
* [#3249](https://github.com/TouK/nussknacker/pull/3249) Confluent 5.5->7.2, avro 1.9->1.11 bump
* [#3250](https://github.com/TouK/nussknacker/pull/3250) [#3302](https://github.com/TouK/nussknacker/pull/3302) Kafka 2.4 -> 2.8, Flink 1.14.4 -> 1.14.5
* [#3270](https://github.com/TouK/nussknacker/pull/3270) Added type representing null
* [#3263](https://github.com/TouK/nussknacker/pull/3263) Batch periodic scenarios carry processing type to distinguish scenarios with different categories.
* [#3269](https://github.com/TouK/nussknacker/pull/3269) Fix populating cache in CachingOAuth2Service. It is fully synchronous now.
* [#3264](https://github.com/TouK/nussknacker/pull/3264) Added support for generic functions
* [#3253](https://github.com/TouK/nussknacker/pull/3253) Separate validation step during scenario deployment
* [#3328](https://github.com/TouK/nussknacker/pull/3328) Schema type aware serialization of `NkSerializableParsedSchema`
* [#3071](https://github.com/TouK/nussknacker/pull/3071) [3379](https://github.com/TouK/nussknacker/pull/3379) More strict Avro schema validation: include optional fields validation, 
  handling some invalid cases like putting long to int field, strict union types validation, reduced number of validation modes to lax | strict.
* [#3289](https://github.com/TouK/nussknacker/pull/3289) Handle asynchronous deployment and status checks better
* [#3071](https://github.com/TouK/nussknacker/pull/3334) Improvements: Allow to import file with different id
* [#3412](https://github.com/TouK/nussknacker/pull/3412) Corrected filtering disallowed types in methods
* [#3363](https://github.com/TouK/nussknacker/pull/3363) Kafka consumer no longer set `auto.offset.reset` to `earliest` by default. Instead, Kafka client will use default Kafka value which is `latest`
* [#3371](https://github.com/TouK/nussknacker/pull/3371) Fix for: Indexing on arrays wasn't possible
* [#3376](https://github.com/TouK/nussknacker/pull/3376) (Flink) Handling Kafka source deserialization errors by exceptionHandler (https://nussknacker.io/documentation/docs/installation_configuration_guide/model/Flink#configuring-exception-handling) 

1.4.0 (14 Jun 2022)
------------------------
* [#2983](https://github.com/TouK/nussknacker/pull/2983) Extract Permission to extensions-api
* [#3010](https://github.com/TouK/nussknacker/pull/3010) Feature: Docker Java Debug Option
* [#3003](https://github.com/TouK/nussknacker/pull/3003) Streaming-lite runtime aware of K8s resource quotas
* [#3028](https://github.com/TouK/nussknacker/pull/3028) Force synchronous interpretation for scenario parts that does not contain any services
  (enrichers, processors). Disable the feature with flag `globalParameters.forceSyncInterpretationForSyncScenarioPart: false`.
* [#3006](https://github.com/TouK/nussknacker/pull/3006) Fixed passing RESTARTING status to GUI (applies to both Flink and K8 engines)
* [#3029](https://github.com/TouK/nussknacker/pull/3029) Added `kafka.schemaRegistryCacheConfig` (was hardcoded before)
* [#3047](https://github.com/TouK/nussknacker/pull/3047) Remove deprecated Admin panel tabs that are replaced with Components tab: 
  Search Components and Unused Components (together with API endpoints: /processesComponents and /unusedComponents)
* [#3049](https://github.com/TouK/nussknacker/pull/3049) Added `collector` component to lite base components
* [#3065](https://github.com/TouK/nussknacker/pull/3065) OIDC: Passing jwt audience in request to /authorize
* [#3066](https://github.com/TouK/nussknacker/pull/3066) Fix for OAuth2 authentication: Don't redirect when 'invalid_request' error is passed to avoid redirection loop
* [#3067](https://github.com/TouK/nussknacker/pull/3067) OIDC: More precise error messages during JWT validation
* [#3068](https://github.com/TouK/nussknacker/pull/3068) OIDC: Support for JWT encoded using symmetric public key
* [#3063](https://github.com/TouK/nussknacker/pull/3063) [#3067](https://github.com/TouK/nussknacker/pull/3067) [#3070](https://github.com/TouK/nussknacker/pull/3070) Add integration with [JmxExporter Agent](https://github.com/prometheus/jmx_exporter).
* [#3077](https://github.com/TouK/nussknacker/pull/3077) Change scenarios tab to use new UI by default
* [#3084](https://github.com/TouK/nussknacker/pull/3084) Change `for-each` from `SingleElementComponent` to `LiteCustomComponent`
* [#3114](https://github.com/TouK/nussknacker/pull/3114) Add `flush` method to `WithSharedKafkaProducer`
* [#3034](https://github.com/TouK/nussknacker/pull/3034) Fixed sorting on new scenarios list
* [#3330](https://github.com/TouK/nussknacker/pull/3330) ConfluentUniversalKafkaDeserializer - deserialize using latest schema for topic if no headers or magic-byte/schemaId/payload

1.3.0 (22 Apr 2022)
------------------------
* [#2967](https://github.com/TouK/nussknacker/pull/2967) Add json-utils module and move there json-utils from `liteRequestResponseComponents`.
* [#2955](https://github.com/TouK/nussknacker/pull/2955) Add Json schema sink/source (with editor) for request/response. Move inputSchema to properties.
* [#2841](https://github.com/TouK/nussknacker/pull/2841) Some performance improvements - reduced number of serialization round-trips for scenario JSON  
* [#2741](https://github.com/TouK/nussknacker/pull/2741) [#2841](https://github.com/TouK/nussknacker/pull/2841) Remove custom scenario (custom process)
* [#2773](https://github.com/TouK/nussknacker/pull/2773) Using VersionId / ProcessId / ProcessName instead of Long or String
* [#2830](https://github.com/TouK/nussknacker/pull/2830) `RunMode` is renamed to `ComponanteUseCase` and `Normal` value is split into: `EngineRuntime`, `Validation`, `ServiceQuery`, `TestDataGeneration`. `RunMode.Test` becomes `ComponanteUseCase.TestRuntime`
* [#2825](https://github.com/TouK/nussknacker/pull/2825), [#2868](https://github.com/TouK/nussknacker/pull/2868), [#2907](https://github.com/TouK/nussknacker/pull/2907) API refactorings:
  * Division of API by usage: `nussknacker-components-api`, 
  `nussknacker-scenario-api`, `nussknacker-extensions-api`
  * API cleanup, some classes moved to `utils` or `interpreter`, 
    untangling dependencies, see [migration guide](MigrationGuide.md) for the details
* [#2886](https://github.com/TouK/nussknacker/pull/2886) Add explicit serialVersionUID for classes registered by `Serializers.registerSerializers`.
* [#2887](https://github.com/TouK/nussknacker/pull/2887) Request-Response engine in embedded mode                                                 
* [#2890](https://github.com/TouK/nussknacker/pull/2890) Fixed displaying configured labels for node details fields.
* [#2920](https://github.com/TouK/nussknacker/pull/2920) Close periodic engine actors. Reverse processing type reload - close and then reload.
* [#2941](https://github.com/TouK/nussknacker/pull/2941) Update Flink to 1.14.4
* [#2957](https://github.com/TouK/nussknacker/pull/2957) Add `executionConfig.rescheduleOnFailure` flag to control whether failed deployment should be rescheduled for a next run.
* [#2972](https://github.com/TouK/nussknacker/pull/2972) Add Url type to tabs configuration

1.2.0 (11 Feb 2022)
------------------------
* Added component tab
* [#2537](https://github.com/TouK/nussknacker/pull/2537) Refactoring of `LazyParameter` API:
  * `map`, `product` and `pure` methods don't require `LazyParameterInterpreter` implicit parameter anymore: can be used in other place then `LazyParameterInterpreterFunction`
  * `pure` method moved to `LazyParameter` companion object
  * new `sequence` method added to `LazyParameter` companion object
  * `map` method now takes `TypingResult => TypingResult` instead of just `TypingResult` to be visible what is relation between input and output type
* [#2535](https://github.com/TouK/nussknacker/pull/2535), [#2625](https://github.com/TouK/nussknacker/pull/2625) Rename `standalone` to `request-response`, 
  move request-response modules to `base` dir. Also - small refactorings in the engine and configuration format
* [#2483](https://github.com/TouK/nussknacker/pull/2483) Embedded DeploymentManager for Lite Streaming.
* [#2441](https://github.com/TouK/nussknacker/pull/2441) Avro sink supports defaults of primitive avro types
* [#2498](https://github.com/TouK/nussknacker/pull/2498), [#2499](https://github.com/TouK/nussknacker/pull/2499), [#2503](https://github.com/TouK/nussknacker/pull/2503), [#2539](https://github.com/TouK/nussknacker/pull/2539) EspExceptionHandler is removed from ProcessConfigCreator.
  Flink engine uses now fixed exception handler: FlinkExceptionHandler. All deprecated FlinkEspExceptionHandler implementations are removed.
* [#2543](https://github.com/TouK/nussknacker/pull/2543) Eager parameters can have helpers injected.
* [#2493](https://github.com/TouK/nussknacker/pull/2493) Kafka configuration is now provided by components provider configuration, if not provided avroKryoGenericRecordSchemaIdSerialization default is set to true - previously false
* [#2569](https://github.com/TouK/nussknacker/pull/2569) Flink aggregations are now part of flinkBaseComponents. `flink-model-util` is no longer needed and is removed.
* [#2651](https://github.com/TouK/nussknacker/pull/2651) Fixed behaviour of fragments which use components which clear context. 
* [#2564](https://github.com/TouK/nussknacker/pull/2564) Flink union simplification, it now takes only 'Output expression' parameters for branches (previously 'value' parameter), output variable must be of the same type
* [#2671](https://github.com/TouK/nussknacker/pull/2671) Bumped libs:
  * akka 2.15 -> 2.16
  * akka-http 10.1 -> 10.2
  * akka-http-circe 1.28 -> 1.38
* [#2684](https://github.com/TouK/nussknacker/pull/2684) Handled 'Restarting' state in Embedded DeploymentManager when the embedded scenario is failing
* [#2686](https://github.com/TouK/nussknacker/pull/2686) Rename `ServiceWithStaticParameters` to `EagerServiceWithStaticParameters` to avoid confusion about lazy and eager parameters used by default
* [#2695](https://github.com/TouK/nussknacker/pull/2695) Replaced `nodeId` with `NodeComponentInfo` in `NuExceptionInfo`
* [#2746](https://github.com/TouK/nussknacker/pull/2746) `modelConfig.classPath` can handle directories
* [#2775](https://github.com/TouK/nussknacker/pull/2775) Fixed: kafka-registry-typed-json source was recognizing logical types during typing but during evaluation were used raw, underlying types
* [#2790](https://github.com/TouK/nussknacker/pull/2790) Update Flink to 1.14.3
* [#2794](https://github.com/TouK/nussknacker/pull/2794) Added `for-each` component to basic flink components

1.1.1 (01 Feb 2022)
--------------------
* [#2660](https://github.com/TouK/nussknacker/pull/2660) Fix for handling errors after split in async mode
* [#2744](https://github.com/TouK/nussknacker/pull/2744) Ugly resource waste fixed in component drag preview
* [#2754](https://github.com/TouK/nussknacker/pull/2754) Fix error with pasting node,
* [#2807](https://github.com/TouK/nussknacker/pull/2807) Fix default values for GenericNodeTransformation

1.1.0 (07 Dec 2021)
------------------------
* [#2176](https://github.com/TouK/nussknacker/pull/2176) Allow to enrich periodic scenario config on initial schedule and each deployment.
* [#2179](https://github.com/TouK/nussknacker/pull/2179) Permission allowing for editing scenario on FE, but not saving etc.
* [#2150](https://github.com/TouK/nussknacker/pull/2150)
Better handling of multiple schedules in batch periodic engine - fixed running one time scenarios and improved current scenario status reporting.
* [#2208](https://github.com/TouK/nussknacker/pull/2208) Upgrade libraries: cats 2.6.x, cats-effect 2.5.x, circe 0.14.x
* [#1422](https://github.com/TouK/nussknacker/pull/1422) Remove `ServiceReturningType` and `WithExplicitMethod`, added helpers, small refactor
* [#2278](https://github.com/TouK/nussknacker/pull/1422) SQL Variable is removed          
* [#2280](https://github.com/TouK/nussknacker/pull/2280) Default values for parameters can be setup programmatically now - thanks to `@DefaultValue` annotation and `Parameter.defaultValue` field.
* [#2293](https://github.com/TouK/nussknacker/pull/2293) Enhancement: change `nodeCategoryMapping` configuration to `componentsGroupMapping` 
* [#2169](https://github.com/TouK/nussknacker/pull/2169) Add Apache Ignite support to SQL Component by implementing
a custom DB metadata provider that extends the standard JDBC Driver with missing features.
* [#2301](https://github.com/TouK/nussknacker/pull/2301) [#2366](https://github.com/TouK/nussknacker/pull/2366) 
  [#2409](https://github.com/TouK/nussknacker/pull/2409) [#2477](https://github.com/TouK/nussknacker/pull/2477) Simplification of component API:
  * `GenericNodeTransformation.initialParameters` was removed
  * `GenericNodeTransformation.fallbackFinalResult` introduced for not handle step, with default graceful strategy
  * `GenericNodeTransformation.contextTransformation` now handles `ParameterValidator` properly. Invalid value is handled as `FailedToDefineParameter`
and `GenericNodeTransformation.implementation` is not invoked in this case
  * `FinalResults.forValidation` utility method added to easily handle situation when you need to make some validation on context of variables (e.g. add variable checking if it already exists) 
* [#2245](https://github.com/TouK/nussknacker/pull/2245) Periodic process scheduler retries failed scenario deployments based on PeriodicBatchConfig. 
  Breaking change in PeriodicProcessListener FailedEvent. Failed event is split into FailedOnDeployEvent and FailedOnRunEvent. 
  Please note that this mechanism only retries when failure on deployment occurs - failure recovery of running scenario should be handled by [restart strategy](https://docs.nussknacker.io/docs/installation_configuration_guide/ModelConfiguration#configuring-restart-strategies-flink-only)
* [#2304](https://github.com/TouK/nussknacker/pull/2304) Upgrade to Flink 1.14
* [#2295](https://github.com/TouK/nussknacker/pull/2295) `FlinkLazyParameterFunctionHelper` has additional methods to handle exceptions during evaluation gracefully
* [#2300](https://github.com/TouK/nussknacker/pull/2300) Enhancement: refactor and improvements at components group
* [#2347](https://github.com/TouK/nussknacker/pull/2347) Support for implicit type conversions between `String` and various value classes (`Locale` etc.) 
* [#2346](https://github.com/TouK/nussknacker/pull/2346) Remove `endResult` from `Sink` in graph. 
* [#2331](https://github.com/TouK/nussknacker/pull/2331) [#2496](https://github.com/TouK/nussknacker/pull/2496) Refactor `nussknacker-avro-flink-util` module. Move non-flink specific classes to new `nussknacker-avro-util` module. 
* [#2348](https://github.com/TouK/nussknacker/pull/2348) [#2459](https://github.com/TouK/nussknacker/pull/2459) [#2486](https://github.com/TouK/nussknacker/pull/2486) 
  [#2490](https://github.com/TouK/nussknacker/pull/2490) [#2496](https://github.com/TouK/nussknacker/pull/2496)
  Refactor `nussknacker-kafka-flink-util` module. Move non-flink specific classes to `nussknacker-kafka-util` module.
* [#2344](https://github.com/TouK/nussknacker/pull/2344) Redesign of `#DATE` and `#DATE_FORMAT` utilities.
* [#2305](https://github.com/TouK/nussknacker/pull/2305) Enhancement: change `processingTypeToDashboard` configuration to `scenarioTypeToDashboard`
* [#2374](https://github.com/TouK/nussknacker/pull/2374) Auto-loaded `ComponentProvider`s
* [#2337](https://github.com/TouK/nussknacker/pull/2337) Extract base engine from standalone
  * Common functionality of base engine (i.e. microservice based, without Flink) is extracted to `base-api` and `base-runtime`
  * It's possible to use generic effect type instead of `Future`
  * Possibility to accumulate errors
  * New API for custom components (transformers and sinks)
* [#2349](https://github.com/TouK/nussknacker/pull/2349) Removed module `queryable-state`, `FlinkQueryableClient` was moved to `nussknacker-flink-manager`.
* `PrettyValidationErrors`, `CustomActionRequest` and `CustomActionResponse` moved from `nussknacker-ui` to `nussknacker-restmodel`.
* [#2361](https://github.com/TouK/nussknacker/pull/2361) Removed `security` dependency from `listener-api`. `LoggedUser` replaced with dedicated class in `listener-api`.
* [#2367](https://github.com/TouK/nussknacker/pull/2367), [#2406](https://github.com/TouK/nussknacker/pull/2406) Simple kafka-based streaming scenario interpreter. 
  Stateless, with basic kafka sinks and sources. This is MVP, not intended for direct usage, more work with sources, sinks and invoking will come in next PRs                                                                     
* [#2377](https://github.com/TouK/nussknacker/pull/2377) Remove `clazz` from `SourceFactory`. It was used mainly for test sources. 
* [#2534](https://github.com/TouK/nussknacker/pull/2534) Remove generic parameter from `Source` and `SourceFactory`. It was used mainly to determine `TypingResult` in `SourceFactory.noParam`
* [#2397](https://github.com/TouK/nussknacker/pull/2397) Common `EngineRuntimeContext` lifecycle and `MetricsProvider`, cleaning unnecessary dependencies on Flink 
* [#2486](https://github.com/TouK/nussknacker/pull/2486) Aggregates now producing context id in similar format as sources - will be visible in "Test case" during usage of tests mechanism
* [#2465](https://github.com/TouK/nussknacker/pull/2465) aggregate-sliding emitWhenEventLeft parameter changed default value from true to false
* [#2474](https://github.com/TouK/nussknacker/pull/2474) Interpreter return type changed from `F[Either[List[InterpretationResult], EspExceptionInfo[_ <: Throwable]]]` to `F[List[Either[InterpretationResult, EspExceptionInfo[_ <: Throwable]]]]`.
  Hence, e.g. multiple branches in Graph can be evaluated, both positively and negatively at the same time.
* [#2540](https://github.com/TouK/nussknacker/pull/2540) It's possible to use different Effects than `Future` in request-response (standalone) runtime. `InvocationMetrics` are no longer 
  automatically computed, as they are `Future` dependent - see `StandaloneRequestHandler` how to enable them.

1.0.0 (24 Sep 2021)
------------------------
* [#1968](https://github.com/TouK/nussknacker/pull/1968) `BestEffortJsonEncoder` uses `ServiceLoader` mechanism to
load additional encoders.
* [#1439](https://github.com/TouK/nussknacker/pull/1439) Upgrade to Flink 1.13
* [#1993](https://github.com/TouK/nussknacker/pull/1993) Demo was moved to https://github.com/TouK/nussknacker-quickstart. 
Some additional refactors done: logback configuration enhancements, simpler run.sh script, removed Docker defaults from default configs.
* [#2105](https://github.com/TouK/nussknacker/pull/2105) [#2112](https://github.com/TouK/nussknacker/pull/2112)
Better handling Flink's job deploying - we report job initialization as a "DURING_DEPLOY" instead of "RUNNING" now, and we are checking available slots on Flink before deploy
* [#2152](https://github.com/TouK/nussknacker/pull/2152) Possibility to create `SchedulePropertyExtractor` using deployment manager's configuration.
* [#2133](https://github.com/TouK/nussknacker/pull/2133) SQL Variable is hidden in generic model
* [#2101](https://github.com/TouK/nussknacker/pull/2101) Global permissions can be arbitrary string, can configure all top tabs (by default `Scenarios` is available)
* [#2103](https://github.com/TouK/nussknacker/pull/2103) Counts work correctly with different timezones, `counts.queryMode` defaults to `SumOfDifferencesForRestarts`
* [#2104](https://github.com/TouK/nussknacker/pull/2104) SQL component can retrieve table names for completion
* [#2028](https://github.com/TouK/nussknacker/pull/2028) Limit (row and bytes) for generating and using test data
* Various improvements in security/OAuth components
  * [#2042](https://github.com/TouK/nussknacker/pull/2042) `redirectUrl` is optional
  * [#2070](https://github.com/TouK/nussknacker/pull/2070) separate, easy to use OIDC `AuthenticationProvider`
  * [#2079](https://github.com/TouK/nussknacker/pull/2079) anonymous access for OAuth2
  * [#2093](https://github.com/TouK/nussknacker/pull/2093) appending role claims from OAuth2 token
  * [#1933](https://github.com/TouK/nussknacker/pull/1933) being able to configure own FE `AuthenticationProvider` with module federation  
* [#2046](https://github.com/TouK/nussknacker/pull/2046) Additional functions in generic model
* Security improvements:
  * [#2067](https://github.com/TouK/nussknacker/pull/2067) Blocking dangerous methods in SpEL in runtime
  * [#1966](https://github.com/TouK/nussknacker/pull/1966) Disable dynamic property access by default
  * [#1909](https://github.com/TouK/nussknacker/pull/1909) Static method validation
  * [#1922](https://github.com/TouK/nussknacker/pull/1922) Block method invocation on `Unknown`
* [#2095](https://github.com/TouK/nussknacker/pull/2095) Remove business view
* [#2110](https://github.com/TouK/nussknacker/pull/2110) Remove node grouping
* [#2098](https://github.com/TouK/nussknacker/pull/2098) Correct timestamps for tests of Kafka sources
* [#2108](https://github.com/TouK/nussknacker/pull/2108) Enhanced class extraction settings, fewer unnecessary methods        
* [#2191](https://github.com/TouK/nussknacker/pull/2191) KafkaAvroSink performance fix
* UI enhancements:              
  * [#1706](https://github.com/TouK/nussknacker/pull/1706) New window manager, consistent behaviour, many improvements, 
    e.g. modals can be expanded to full screen, fix display of fragments in FF
  * [#2184](https://github.com/TouK/nussknacker/pull/2184), [#2101](https://github.com/TouK/nussknacker/pull/2101) Fix undo breaking UI in certain circumstances
  * [#2181](https://github.com/TouK/nussknacker/pull/2181), [#1975](https://github.com/TouK/nussknacker/pull/1975) Remove spurious 'unsaved changes' after opening aggregation nodes
  * [#2202](https://github.com/TouK/nussknacker/pull/2202) Correct hashes of FE assets
  * [#2097](https://github.com/TouK/nussknacker/pull/2097), [#2178](https://github.com/TouK/nussknacker/pull/2178) Pasting nodes in correct places
  * [#2003](https://github.com/TouK/nussknacker/pull/2003) Counts dialog fixes: timezone handling, datepicker allows editing from keyboard
  * [#2111](https://github.com/TouK/nussknacker/pull/2111) Correct graph display after opening fragment
  * [#2087](https://github.com/TouK/nussknacker/pull/2087) Pan and zoom animation
  * [#2081](https://github.com/TouK/nussknacker/pull/2081) Fix switch behaviour after changing condition
  * [#2071](https://github.com/TouK/nussknacker/pull/2071) Fix pasting cell on multiple edges
  * [#1978](https://github.com/TouK/nussknacker/pull/1978) Removed unclear node details panel
  
0.4.0 (12 Aug 2021)
------------------------
* More precise TypeInformation generation
    * [#1338](https://github.com/TouK/nussknacker/pull/1338) Defining TypeInformation based on TypingResult
    * [#1343](https://github.com/TouK/nussknacker/pull/1343) Aggregators compute stored types    
    * [#1343](https://github.com/TouK/nussknacker/pull/1359) Improvements in variable output validation 
    * [#1360](https://github.com/TouK/nussknacker/pull/1360) Service query can use global variables
    * [#1375](https://github.com/TouK/nussknacker/pull/1375) Opt-in for new TypeInformation detection for inter operator serialization
* [#1361](https://github.com/TouK/nussknacker/pull/1361) Lazy vars removal
* [#1363](https://github.com/TouK/nussknacker/pull/1363) Open/close only services that are actually used in process
* [#1367](https://github.com/TouK/nussknacker/pull/1367) Custom actions - first, experimental version
* Migration of CI to github actions
    * [#1368](https://github.com/TouK/nussknacker/pull/1368) Publish Docker images/jars via GH actions (experimental)
    * [#1381](https://github.com/TouK/nussknacker/pull/1381) Use GH Actions for coverage
    * [#1383](https://github.com/TouK/nussknacker/pull/1383) Switch github badges
* [#1382](https://github.com/TouK/nussknacker/pull/1382) First E2E FE tests                                                             
* [#1373](https://github.com/TouK/nussknacker/pull/1373) Ability to load custom model config programmatically
* [#1406](https://github.com/TouK/nussknacker/pull/1406) Eager services - ability to create service object using static parameters
* [#962](https://gihub.com/TouK/nussknacker/pull/962) New ways of querying InfluxDB for counts, integration tests, no default database name in code
* [#1428](https://github.com/TouK/nussknacker/pull/1428) Kafka SchemaRegistry source/sink can use JSON payloads. In this PR we assume one schema registry contains either JSON or Avro payloads but not both.                                         
* [#1445](https://github.com/TouK/nussknacker/pull/1445) Small refactor of RecordFormatter, correct handling different formatting in kafka-json in test data generation
* [#1433](https://github.com/TouK/nussknacker/pull/1433) Pass DeploymentData to process, including deploymentId and possible additional info                
* [#1458](https://github.com/TouK/nussknacker/pull/1458) `PeriodicProcessListener` allows custom handling of `PeriodicProcess` events                
* [#1466](https://github.com/TouK/nussknacker/pull/1466) `ProcessManager` API allows to return ExternalDeploymentId immediately from deploy         
* [#1405](https://github.com/TouK/nussknacker/pull/1405) 'KafkaAvroSinkFactoryWithEditor' for more user-friendly Avro message definition. 
* [#1514](https://github.com/TouK/nussknacker/pull/1514) Expose DeploymentData in Flink UI via `NkGlobalParameters`
* [#1510](https://github.com/TouK/nussknacker/pull/1510) `FlinkSource` API allows to create stream of `Context` (FlinkSource API and test support API refactoring).
* [#1497](https://github.com/TouK/nussknacker/pull/1497) Initial support for multiple (named) schedules in `PeriodicProcessManager`
* [#1499](https://github.com/TouK/nussknacker/pull/1499) ClassTag is provided in params in Avro key-value deserialization schema factory: `KafkaAvroKeyValueDeserializationSchemaFactory`
* [#1533](https://github.com/TouK/nussknacker/pull/1533) Fix: Update process with same JSON
* [#1546](https://github.com/TouK/nussknacker/pull/1546) Unions (e.g after split) are possible in standalone mode. Also, it's possible to define transformers which operate on all results (e.g. for sorting recommendations)
* [#1547](https://github.com/TouK/nussknacker/pull/1547) Publish first version of BOM including dependencyOverrides
* [#1543](https://github.com/TouK/nussknacker/pull/1543) `ComponentProvider` API enables adding new extensions without changing e.g. `ProcessConfigCreator`
* [#1471](https://github.com/TouK/nussknacker/pull/1471) Initial version of session window aggregate added (API may change in the future).
* [#1631](https://github.com/TouK/nussknacker/pull/1631) Ability to use multiple config files with `nussknacker.config.location` system property
* [#1512](https://github.com/TouK/nussknacker/pull/1512) `KafkaSourceFactory` is replaced with source that provides additional #inputMeta variable with event's metadata.
* [#1663](https://github.com/TouK/nussknacker/pull/1663) Flink restart strategies and exception consumers can now be configured.
* [#1728](https://github.com/TouK/nussknacker/pull/1728) Replace schemaRegistryClient and recordFormatter in `SchemaRegistryProvider` with their factories.
* [#1651](https://github.com/TouK/nussknacker/pull/1651) `KafkaAvroSourceFactory` provides additional #inputMeta variable with event's metadata.
* [#1756](https://github.com/TouK/nussknacker/pull/1756) `TypingResultAwareTypeInformationDetection` can be used to serialize aggregates more efficiently
* [#1772](https://github.com/TouK/nussknacker/pull/1772) Fix for Spel validation when we try use not existing method reference
* [#1741](https://github.com/TouK/nussknacker/pull/1741) KafkaExceptionConsumer can be configured to send errors to Kafka
* [#1809](https://github.com/TouK/nussknacker/pull/1809) Performance optimization for aggregates: do not update state if added element is neutral for current state
* [#1886](https://github.com/TouK/nussknacker/pull/1886) Performance optimization for aggregates: do not save context in state. Added `#AGG` utility for easier switching from simple aggregating functions like `'Sum'` to more complex `#AGG.map()`
* [#1820](https://github.com/TouK/nussknacker/pull/1820) Added missing support for some logical types (LocalDate, LocalTime, UUID) in json encoding
* [#1799](https://github.com/TouK/nussknacker/pull/1799) ConfluentAvroToJsonFormatter produces and reads test data in valid JSON format with full kafka metadata and schema ids.
* [#1839](https://github.com/TouK/nussknacker/pull/1839) Set up `explicitUidInStatefulOperators` model's flag to `true` by default.
* [#1357](https://github.com/TouK/nussknacker/pull/1357) Add run mode to nodes to be able to determine if we are inside e.g. test process run.
  Run mode is can be declared as a dependency in generic node transformations. Nodes created via `@MethodToInvoke` can declare `RunMode` as an implicit parameter.
  `RunMode` is also available in `FlinkCustomNodeContext`.
* Various naming changes:
  * [#1917](https://github.com/TouK/nussknacker/pull/1917) configuration of `engineConfig` to `deploymentConfig`                           
  * [#1911](https://github.com/TouK/nussknacker/pull/1911) Rename `process` to `scenario`, `subprocess` to `fragment` in messages at backend and some test cases names                                                        
  * [#1921](https://github.com/TouK/nussknacker/pull/1921) `ProcessManager` to `DeploymentManager`                           
  * [#1927](https://github.com/TouK/nussknacker/pull/1927) Rename `outer-join` to `single-side-join`
* Performance fixes:
    * [#1330](https://github.com/TouK/nussknacker/pull/1330) Multiple times parsing expressions in map/product LazyParameter
    * [#1331](https://github.com/TouK/nussknacker/pull/1331) LoggingListener caches loggers
    * [#1334](https://github.com/TouK/nussknacker/pull/1334) Type promotion cache
    * [#1335](https://github.com/TouK/nussknacker/pull/1335) Omitting zeros for sum aggregate to avoid unnecessary buckets 
    * [#1336](https://github.com/TouK/nussknacker/pull/1336) Aggregation metrics
* [#1321](https://github.com/TouK/nussknacker/pull/1321) Exception handler accessible via custom node context, Avro record encoding errors reported by exception handler

0.3.0 (17 Nov 2020)
------------------------
* [#1298](https://github.com/TouK/nussknacker/pull/1298) Feature flag `avroKryoGenericRecordSchemaIdSerialization` for avro kryo serialization optimization (default = false)
* [#1315](https://github.com/TouK/nussknacker/pull/1315) Spring bumped 5.1.4 -> 5.1.19
* [#1312](https://github.com/TouK/nussknacker/pull/1312) Ficus bumped 1.4.1 -> 1.4.7
* [#1288](https://github.com/TouK/nussknacker/pull/1288) Namespaces can be configured for ObjectNaming
* [#1261](https://github.com/TouK/nussknacker/pull/1261) Fix: Access to `map.missingKey` caused `Property or field cannot be found on object`
* [#1244](https://github.com/TouK/nussknacker/pull/1244) Ability to define `variablesToHide` in `Parameter`
* [#1165](https://github.com/TouK/nussknacker/pull/1165) Typed global variables
* [#1128](https://github.com/TouK/nussknacker/pull/1128) Union-memo transformer
* [#1054](https://github.com/TouK/nussknacker/pull/1054) Tabbed dark process list
* Configuration improvements (library upgrade, conventions): 
  [#1151](https://github.com/TouK/nussknacker/pull/1151), 
  [#1166](https://github.com/TouK/nussknacker/pull/1166) 
* [#873](https://github.com/TouK/nussknacker/pull/873), [#1044](https://github.com/TouK/nussknacker/pull/1044) Flink upgrade (to 1.11) 
* More graceful handling of Flink compatibility issues (in particular, ```FlinkCompatibilityProvider`` trait introduced, also
ProcessManager implementations are separated from UI to allow easier changes in deployments):
  [#1150](https://github.com/TouK/nussknacker/pull/1150),
  [#1218](https://github.com/TouK/nussknacker/pull/1218) 
* [#1183](https://github.com/TouK/nussknacker/pull/1183) New back to process button on metrics 
* [#1188](https://github.com/TouK/nussknacker/pull/1188) Fix env label and provide nussknacker logo
* [#249](https://github.com/TouK/nussknacker/pull/1201) Inferred expression type in node modal
* [#1255](https://github.com/TouK/nussknacker/pull/1255) Moved displaying `Metrics tab` to `customTabs`
* [#1257](https://github.com/TouK/nussknacker/pull/1257) Improvements: Flink test util package
* [#1287](https://github.com/TouK/nussknacker/pull/1287) OAuth2: add accessTokenRequestContentType parameter
* [#1290](https://github.com/TouK/nussknacker/pull/1290) Own kryo serializers can be provided through SPI
* [#1303](https://github.com/TouK/nussknacker/pull/1303) TypedObjectTypingResult can have additional info (e.g. Schema for GenericRecord)

0.2.2 (03 Sep 2020)
-----------------------
* [#1175](https://github.com/TouK/nussknacker/pull/1175) Fix for: BestEffortAvroEncoder haven't produced record with logical types for missing field with default values
* [#1173](https://github.com/TouK/nussknacker/pull/1173) Fix for: Avro source wasn't be able to read record with schema with invalid defaults

0.2.1 (31 Aug 2020)
-----------------------
* [#1127](https://github.com/TouK/nussknacker/pull/1127) Fix too small count values
* [#1133](https://github.com/TouK/nussknacker/pull/1133) Improvements: More flexible TestReporter instancies implementation 
* [#1131](https://github.com/TouK/nussknacker/pull/1131) Fix: Disable "deploy" & "metrics" buttons for subprocess  
* [#1148](https://github.com/TouK/nussknacker/pull/1148) Fix FE regexp for match node id

0.2.0 (07 Aug 2020)
------------------------
* [#1099](https://github.com/TouK/nussknacker/pull/1099) New outer-join node
* [#1024](https://github.com/TouK/nussknacker/pull/1024) Added default async interpretation value configured by `asyncExecutionConfig.defaultUseAsyncInterpretation` (false if missing).
* [#879](https://github.com/TouK/nussknacker/pull/879) Metrics can now use Flink variables for better reporting, it's recommended to use InfluxDB native protocol instead of legacy Graphite protocol to send metrics to InfluxDB.
* [#940](https://github.com/TouK/nussknacker/pull/940) More detailed node errors 
* [#949](https://github.com/TouK/nussknacker/pull/949) JVM options can be configured via JDK_JAVA_OPTIONS env variable (in Docker and standalone distribution) 
* [#954](https://github.com/TouK/nussknacker/pull/954) Correct handling of types in empty inline lists 
* [#944](https://github.com/TouK/nussknacker/pull/903) System cache mechanism
* [#704](https://github.com/TouK/nussknacker/pull/704) Preloaded creator panel node icons
* [#943](https://github.com/TouK/nussknacker/pull/943) Literal min / max validators
* [#976](https://github.com/TouK/nussknacker/pull/976) Fixed save button & groups expand for businessView
* [#973](https://github.com/TouK/nussknacker/pull/973) Textarea editor
* [#987](https://github.com/TouK/nussknacker/pull/987) Optimized graph rendering time, fixed minor bugs (expand group icon, view center & fit after layout).
* Introduction to KafkaAvro API: 
    [#871](https://github.com/TouK/nussknacker/pull/871), 
    [#881](https://github.com/TouK/nussknacker/pull/881), 
    [#903](https://github.com/TouK/nussknacker/pull/903),
    [#981](https://github.com/TouK/nussknacker/pull/981), 
    [#989](https://github.com/TouK/nussknacker/pull/989), 
    [#998](https://github.com/TouK/nussknacker/pull/998), 
    [#1007](https://github.com/TouK/nussknacker/pull/1007), 
    [#1014](https://github.com/TouK/nussknacker/pull/1014),
    [#1041](https://github.com/TouK/nussknacker/pull/1041),
* Performance improvements in interpreter: [#1008](https://github.com/TouK/nussknacker/pull/1008),
 [#1013](https://github.com/TouK/nussknacker/pull/1013). The second one also removes Future[] from expression evaluation 
* Dynamic parameters: filter validation, GenericNodeTransformation introduction (for CustomNodes, Sources, Sinks) - also handling dynamic parameters on UI: 
    [#978](https://github.com/TouK/nussknacker/pull/978), 
    [#996](https://github.com/TouK/nussknacker/pull/996), 
    [#1001](https://github.com/TouK/nussknacker/pull/1001),
    [#1011](https://github.com/TouK/nussknacker/pull/1011)
* [#988](https://github.com/TouK/nussknacker/pull/988) Json editor
* [#1066](https://github.com/TouK/nussknacker/pull/1066) Duration and period editors fixes
* [#1126](https://github.com/TouK/nussknacker/pull/1126) New nodes: periodic source, delay and dead-end

0.1.2 (15 May 2020)
------------------------
* [#965](https://github.com/TouK/nussknacker/pull/965) Added new, 'aggregate-tumbling' node.
* [#957](https://github.com/TouK/nussknacker/pull/957) Custom node `aggregate` has now additional aggregation function `Sum`.
 Also was changed parameter from `windowLengthInSeconds` to `windowLength` with human friendly duration input.

0.1.1 (06 May 2020)
------------
* Branch parameters now can be eager (computed during process compilation)
* More restrictive type checking in SpEL - mainly added verification of types of method's paramaters
* Added support for Kafka consumer group strategies - setted up by `kafka.consumerGroupNamingStrategy` configuraton option
* Bugfixes for joins

0.1.0 (30 Apr 2020)
-------------
* Added support for explicitly setting uids in operators - turned on by `explicitUidInStatefulOperators` model's flag.
By default setted up to false.
* Old way of configuring Flink and model (via `flinkConfig` and `processConfig`) is removed. `processTypes` 
configuration should be used from now on.
* Change of additional properties configuration

0.0.12 (26 Oct 2019)
--------------------
* Cross builds with Scala 2.11 and 2.12
* First version of join nodes
* OAuth2 authentication capabilities
* Migration of Argonaut to Circe
* Preliminary version of dictionaries in expressions
* Major upgrade of frontend libraries (React, Redux, etc)
* Various usability improvements

0.0.11 (1 Apr 2019)
---------

0.0.10 (13 Nov 2018)
---------

0.0.9 (13 Jul 2018)
---------

0.0.8 (7 May 2018)
---------
- expressions code syntax highlighting
- source/sink params as expressions
- multiline expression suggestions
- method signature and documentation in code suggestions
- inject new node after dragging on edge
- Query services tab in UI
- subprocess disabling
- display http request-response for query service tab
- flink kafka 0.11 connector
- dynamic source return type
- SQL can be used as expression language
- Processes page rendering optimized
- suggestions for projections/selections in spel
- upgrade to flink 1.4.2
- upgrade to scala 2.11.12
- Make sinks disableable

0.0.7 (22 Dec 2017)
---------
- global imports in expressions
- deployment standalone on multiple nodes
- typed SpEL expressions - first iteration
- can post process standalone results
- support for java services
- handling get requests in standalone mode
- metric fixes for standalone
- compare with other env
- split in request/response mode by expression
- ProcessConfigCreator Java API support added
- extendable authentication
- comparing environments - first part, can compare processes
- subprocess versions
- process migrations + some refactoring
- async execution with toggle
- better exception for errors in service invocations
- nussknacker java api
- spring version bump because of SPR-9194

0.0.6 (9 Aug 2017)
---------
First open source version :)<|MERGE_RESOLUTION|>--- conflicted
+++ resolved
@@ -1,12 +1,7 @@
 
 # Changelog
 
-<<<<<<< HEAD
-1.8.1 (28 Feb 2023)
-------------------------
-* [#4018](https://github.com/TouK/nussknacker/pull/4018) Fix for: generate test data mechanism didn't work for json messages with defined schema id 
-=======
-1.9.0 (Not released yet)
+1.9.0 (not released yet)
 ------------------------
 * [#3986](https://github.com/TouK/nussknacker/pull/3986) Updated sttp 2.2.9 -> 3.8.11
 * [#3979](https://github.com/TouK/nussknacker/pull/3979) Updated Flink 1.16.0 -> 1.16.1
@@ -16,11 +11,10 @@
 * [#4041](https://github.com/TouK/nussknacker/pull/4041) Concurrent deploy, cancel and test from file mechanisms are allowed now
 * [#3994](https://github.com/TouK/nussknacker/pull/3994) Unification of editor/raw mode validation for JSON Schema sinks
 
-1.8.1 (not released yet)
+1.8.1 (28 Feb 2023)
 ------------------------
 * [#4018](https://github.com/TouK/nussknacker/pull/4018) Fix for: generate test data mechanism didn't work for json messages with defined schema id
->>>>>>> cc5c2ab8
-* [#4024](https://github.com/TouK/nussknacker/pull/4024) Fix encoding object in sink with JSON schema pattern properties 
+* [#4024](https://github.com/TouK/nussknacker/pull/4024) Fix encoding object in sink with JSON schema pattern properties
 
 1.8.0 (17 Feb 2023)
 ------------------------
