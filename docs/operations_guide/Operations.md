## Intended audience

This manual is intended mainly for those who are going to support Nussknacker deployments (especially production ones). We assume prior knowledge of Kafka, Flink, InfluxDB.

The parts describing scenario management and tuning should be accessible also for those authoring them with the Nussknacker Designer.


## Prerequisites

To better understand the documentation below one needs to grasp some of the concepts of Flink, metrics, etc. We won’t go into much detail here, only give references to worthy resources.

Some of them are external, but it also helps to read about important Nussknacker concepts in [link]...


### Working with Flink state

Being able to handle large state efficiently and correctly is one of the biggest advantages of Flink. While Nussknacker hides much of the complexity from the user, for understanding performance considerations it’s crucial to have basic knowledge of how Flink handles state under the hood. Please refer to Flink documentation:

[https://ci.apache.org/projects/flink/flink-docs-stable/docs/concepts/stateful-stream-processing/](https://ci.apache.org/projects/flink/flink-docs-stable/docs/concepts/stateful-stream-processing/).

Pay special attention to the concept of keys and partitions, as they are vital to correct event processing.


### Handling time in Flink

In order to understand various metrics dealing with the concept of time (e.g. delays), it’s vital to have a basic knowledge of how Flink defines those concepts.

Flink reference [documentation on time concepts](https://ci.apache.org/projects/flink/flink-docs-stable/docs/concepts/time/)
 is a good starting point.

Pay special attention to the concept of event time and watermarks, see also [link] to understand how Nussknacker deals with them.


### Integration with Apache Kafka

The usual way to ingest and produce events in Nussknacker is via integration with Kafka. To understand and monitor the performance of the Kafka sources it's important to know Kafka consumer details. A good explanation is available at Confluent site:

[https://docs.confluent.io/platform/current/kafka/design.html#the-consumer](https://docs.confluent.io/platform/current/kafka/design.html#the-consumer)

There is also important information in the documentation of Flink Kafka connector (which is used internally by all Nussknacker Kafka sources and sinks): [https://ci.apache.org/projects/flink/flink-docs-release-1.13/docs/connectors/datastream/kafka/#kafka-consumers-and-fault-tolerance](https://ci.apache.org/projects/flink/flink-docs-release-1.13/docs/connectors/datastream/kafka/#kafka-consumers-and-fault-tolerance).

In particular, one must not forget that the Flink connector (when checkpoints are enabled):



* Commits offsets to Kafka only during checkpoint - so offsets returned by Kafka almost always will not be correct .
* Ignore offsets in Kafka when it’s started with the checkpointed state - topic offsets are also saved in the checkpointed state.


### Metrics architecture

In the documentation we assume standard metrics setup (available in docker-compose and Helm chart):



* InfluxDB to store and query data
* Grafana to visualize metrics
* Flink InfluxDB reporter with Telegraf relay to deliver metrics to InfluxDB

To better understand the documentation below one needs to grasp some of the concepts of Flink, metrics, etc. It’s also good to have an understanding of core InfluxDB concepts, such as tag or data series:

[https://docs.influxdata.com/influxdb/v1.8/concepts/key_concepts/](https://docs.influxdata.com/influxdb/v1.8/concepts/key_concepts/)



It’s possible to configure Nussknacker installation to use other metrics setup (e.g. using Prometheus), but then you’re on your own to figure out the details - using Flink metrics reporter documentation it shouldn’t be too hard.


## Nussknacker and Flink cluster


### Common Flink configuration issues

Nussknacker assumes that the Flink Session Cluster is used (it should be possible to write own, custom `DeploymentManager` to deploy with Job/Application mode, 
but this is out of scope of this guide).

It usually happens (especially for large deployments) that the Flink cluster used with Nussknacker has quite a lot of jobs (each representing one scenario), many of them are quite small in terms of needed resources - this is different to usual Flink setup, where a cluster has one or few jobs.

Below we give a few tips on how to configure your cluster. Some of the configuration options are given as an example in our demo config, but you always should adjust them to the parameters of your machines and to typical workloads.


#### Memory parameters

Flink's memory configuration is pretty complex, [https://ci.apache.org/projects/flink/flink-docs-stable/docs/deployment/memory/mem_setup/](https://ci.apache.org/projects/flink/flink-docs-master/docs/deployment/memory/mem_setup/) - please see the official documentation for the details. Nussknacker-specific settings:



* Metaspace size should be fairly large both on jobmanagers and taskmanagers - for typical deployments with around 20-30 scenarios value around 1 GB should be enough.
* Heap size on jobmanagers should also be larger than typical Flink deployment


#### RocksDB configuration

Detailed documentation on the configuration of RocksDB can be found in:

* [https://ci.apache.org/projects/flink/flink-docs-stable/docs/ops/state/state_backends/](https://ci.apache.org/projects/flink/flink-docs-stable/docs/ops/state/state_backends/)
* [https://flink.apache.org/2021/01/18/rocksdb.html](https://flink.apache.org/2021/01/18/rocksdb.html)

For Nussknacker there are additional tips/things to consider:



* `state.backend.rocksdb.memory.managed: false` - in some deployments we’ve found that a large number of jobs causes some problems with automatic memory management
* `state.backend.rocksdb.writebuffer.size - `consider increasing if you have many write-heavy aggregations

                 
#### Other

* `cluster.evenly-spread-out-slots: true` - this setting is important, because with many jobs deployed on cluster it may happen that nodes (taskmanagers) will be unevenly loaded, which can lead to performance degradation. If this happens, sometimes the easiest solution is to restart jobmanager, so that all the jobs will be partitioned again (this usually happens after restarts of some of the taskmanagers).
* `akka.framesize` - consider increasing the value if you experience frequent timeouts on deployment (for large scenario and complex components > 100 MB can be necessary)
* `classloader.resolve-order` - Nussknacker has some problems with child-first classloading, it can happen especially when 
  using custom components. Sometimes it can be necessary to set this setting to `parent-first` (see [Flink documentation](https://ci.apache.org/projects/flink/flink-docs-stable/docs/ops/debugging/debugging_classloading/#inverted-class-loading-and-classloader-resolution-order) for in-depth explanation)

### Monitoring - metrics

#### Flink cluster

Flink provides various metrics describing its health and performance, see:

[https://ci.apache.org/projects/flink/flink-docs-stable/docs/ops/metrics/#system-metrics](https://ci.apache.org/projects/flink/flink-docs-stable/docs/ops/metrics/#system-metrics)

Flink blog post: [https://flink.apache.org/news/2019/02/25/monitoring-best-practices.html](https://flink.apache.org/news/2019/02/25/monitoring-best-practices.html) is also a valuable reference.

Recommended Nussknacker setup (i.e., the one provided with docker based demo) uses InfluxDB + Telegraf, 
but you can also easily access metrics on demand using e.g. JMX + Jolokia. To do this you have to:
- enable jolokia - download Jolokia JVM agent, pass `-javaagent:{path_to_jar}/jolokia-jvm-agent.jar=port=9972,host=localhost,agentId=flink-taskmanager-demo` to Flink VM options (either via `FLINK_ENV_JAVA_OPTS`/`FLINK_ENV_JAVA_OPTS_JM` variable or `env.java.opts.(task/job)manager` configuration option)
- enable [JMX reporter](https://ci.apache.org/projects/flink/flink-docs-stable/docs/deployment/metric_reporters/#jmx)
With Jolokia, you can also pass VM metrics to InfluxDB via [telegraf plugin](https://github.com/influxdata/telegraf/tree/master/plugins/inputs/jolokia2)

System metrics that should be monitored:
* VM memory:
  * Heap
  * Metaspace (Jobmanager + Taskmanager)
* VM CPU
* HealthChecks for JM/TM


#### Host monitoring

Don’t forget about monitoring general host metrics (or use the ones provided by your platform)



* Network usage
* Disk usage


#### Kafka cluster

Below we provide some valuable resources on how to monitor the Kafka cluster:



* [https://docs.confluent.io/platform/current/kafka/monitoring.html](https://docs.confluent.io/platform/current/kafka/monitoring.html)


### Upgrading to new versions


##### Upgrading Flink

For patch version changes (e.g. 1.11.1 to 1.11.2) upgrade usually goes without problems - it’s enough to replace Flink with new version with rolling upgrade on cluster.

For minor release changes (e.g. 1.11 to 1.12) it’s a bit more involved, the safest way is the following:

* Perform savepoints of all running jobs
* Stop all running jobs
* Upgrade cluster
* Restore all jobs from savepoints

See Nussknacker management REST API [documentation](#deployment-rest-api) for performing savepoints and restoring from them.


##### Upgrading Nussknacker

Since all scenarios are deployed as separate Flink jobs, it's possible to first upgrade Nussknacker Designer and redeploy all scenarios with a new version in the next step.

Please see [Migration Guide](https://github.com/TouK/nussknacker/blob/staging/docs/MigrationGuide.md) before doing the upgrade - especially when using custom extensions.


### Nussknacker operations REST API

Nussknacker provides a few REST endpoints which may be helpful to check if everything is OK - e.g. can be used to implement health checks using standard monitoring tools.

Below we describe endpoints that return general information about the Nussknacker state. Please see Deployment REST API section for endpoints allowing for management of a single scenario.



* `/api/app/buildInfo GET` - returns basic information about deployed version of Nussknacker. Sample output looks like this:
```json 
{
  "name": "nussknacker-api",
  "gitCommit": "360bcb1b775e384de9cf2d11af15fcbbca72eb02",
  "buildTime": "2021-07-09T14:39:57.858134",
  "version": "0.3.1-staging-2021-07-09-2931-360bcb1b775e384de9cf2d11af15fcbbca72eb02-SNAPSHOT",
  "processingType": {
    "streaming": {
      "name": "generic",
      "version": "0.3.1-staging-2021-07-09-2931-360bcb1b775e384de9cf2d11af15fcbbca72eb02-SNAPSHOT",
      "buildTime": "2021-07-09T14:39:57.858134",
      "gitCommit": "360bcb1b775e384de9cf2d11af15fcbbca72eb02"
    }
  }
}
```  

* `/api/app/healthCheck GET 200` - use to check if Nussknacker Designer is up
* `/api/app/healthCheck/process/deployment GET`
  * 200 - if all deployed scenarios are running
  * 500 - basic information about deployed scenarios that are not running (e.g. failed, restarting etc.)
* `/api/app/healthCheck/process/validation GET`
  * 200 - if all scenarios are valid
  * 500 - list of not-valid scenarios
* `/api/app/config GET` (requires admin permissions) - serialized configuration of Nussknacker Designer and components (NOTE: configuration returned by this endpoint does not have all [substitutions](https://github.com/lightbend/config/blob/master/HOCON.md#substitutions) resolved, e.g. some environmental variables will not be returned)
* `/api/app/processingtype/reload POST` (requires admin permissions) - reload configuration of models. Used mostly if you use custom components which have dynamic configuration (e.g. list of components depend on external registry, like MLFlow or OpenAPI)


### Common problems with Flink cluster

| Problem                                                                                                                                                                                                                                                                                                                                                                         | Possible causes                                                                                                                                                                                                                                                                                                                                                                                                                                                                                                                                                                                                                                                                                                        |
| --------                                                                                                                                                                                                                                                                                                                                                                        | -----------------                                                                                                                                                                                                                                                                                                                                                                                                                                                                                                                                                                                                                                                                                                      |
| Jobmanager / taskmanager keeps restarting with `java.lang.OutOfMemoryError: Metaspace` in logs                                                                                                                                                                                                                                                                                  | Observe metaspace usage metrics. <br/> If metaspace grows together with the number of running Flink jobs - adding metaspace may help (see [link] e.g. `taskmanager/jobmanager.memory.jvm-metaspace.size`).<br/> If the metaspace usage grows after redeployments/restart of one job - it’s probably a classloading leak. Possible root cause can be JDBC driver lib in model classpath (please check [link] how to configure them properly, [Flink documentation](https://ci.apache.org/projects/flink/flink-docs-stable/docs/ops/debugging/debugging_classloading/#unloading-of-dynamically-loaded-classes-in-user-code) also provides some references, this error usually has to be resolved by fixing configuration) |
| Jobmanager does not start, in JobManager logs lines similar to: <code>2021-06-29 12:40:19,666 ERROR org.apache.flink.util.FlinkRuntimeException: Could not recover job with job id 874e811511becea2e085f57cdb12c1c1.<br/>...<br/>Caused by: java.io.FileNotFoundException: /opt/flink/data/storage/nussknacker/submittedJobGraph7f8076051052 (No such file or directory)</code> | In HA config, Flink stores job info both in ZooKeeper and on a filesystem. This error usually means that they are out of sync. Usually it’s necessary to remove nodes in Zookeeper manually (connect to Zookeeper, e.g. run zkClient, check `high-availability.zookeeper.path.root` config setting to find exact location)                                                                                                                                                                                                                                                                                                                                                                                             |

## Scenarios - monitoring and troubleshooting

Each scenario has its own performance characteristics and considerations. This section describes common ways to monitor the health of a running scenario and how to handle common problems. Most of the sections are aimed not only at operations people but also at (especially advanced) editors of Nussknacker scenarios.


### Managing lifecycle of scenario

State of the scenario can be viewed in the scenario list, in the scenario details view or v . Possible states can be grouped in the following categories:



* Not running
  * _NotDeployed_ (initial status before first deploy)
  * _Canceled_
  * _Finished_ (for finite sources, e.g. batch)
* Running without problems
  * Running
* Temporary states
  * _DuringDeploy_
  * _Restarting_ - (after an unexpected exception, check Flink console for the details)
* Problem
  * _Failed_ - the scenario ended with an error, the configured restart strategy prevents from running further
  * _Error_ - any of the following (in all cases jobmanager logs should be checked, this situation should be resolved manually):
    * Scenario was deployed, but cannot find job on the Flink cluster
    * Scenario is running on Flink, but in a different version then saved in Nussknacker, probably some deployment error occurred
  * _Warning_ - any of the following (in all cases jobmanager logs should be checked, this situation should be resolved manually):
    * The scenario was stopped in Nussknacker, but is still running on Flink
  * _FailedToGet_ -cannot obtain the state of the Flink job from the cluster. This usually indicates that connection problems or problems with the cluster
  * _MultipleJobsRunning_ indicates that there are multiple Flink jobs running for one scenario. This should not happen, usually it happens after some deployment problems (restart during deployment, timeouts). This should be resolved manually, by cancelling Flink jobs.
  * _Unknown_ should not happen, check the logs and consult Nussknacker team


#### UI Actions


##### Deployment

Deploy the newest version of the scenario.



* When the scenario is not running, it starts running with a clean state. Reading from Kafka sources starts either from current offsets (if e.g. scenario was running before) or from latest/earliest accessible offset (depending on the **[auto.offset.reset](https://kafka.apache.org/documentation/#consumerconfigs_auto.offset.reset)** setting of Kafka connector in Nussknacker)
* If the scenario is already running, the following steps are taken during deployment:
  * Savepoint of current state is taken
  * (optional) Verification of state compatibility is performed
  * New version of scenario is deployed, using savepoint taken in first step

Things to note:



* If the state is incompatible, or for some reason it’s not possible to create a savepoint or use it, the only way to proceed is to cancel the scenario and start from a clean state.
* Currently, it’s not possible to fix state incompatibilities via UI. Experienced users can try to take savepoint, fix it via Flink State API and restore using Nussknacker REST API (see below)


##### Cancel

Stop running scenario. Flink job is canceled, meaning the state is discarded.

This action is available also during some of the ‘Problem’ scenario states - the idea is to allow cleanup after some problematic states.

Please note that Kafka offsets that were committed during the latest checkpoint are not deleted, so after deploying scenario once more, Kafka consumers will start from those offsets.

Currently, it’s not possible to stop a scenario while it is saving state (i.e. doing snapshot), it is possible using Nussknacker REST API (see below)


#### Deployment REST API

Endpoints under “admin”

* `/api/processManagement/deploy/{processId} POST`
* `/api/processManagement/cancel/{processId} POST`
* `/api/adminProcessManagement/snapshot/{processId}?savepointDir={} POST`
* `/api/adminProcessManagement/stop/{processId}?savepointDir={} POST`
* `/api/adminProcessManagement/deploy/{processId}/{savepointPath} POST`

### Common problems with scenarios

Diagnosing most of the problems below requires access to:



* Flink console
* Flink logs
                     
| Problem                                                                                     | What to do                                                                                                                                                                                              |
| --------                                                                                    | ----------                                                                                                                                                                                              |
| Scenario is restarting continuously after redeploy                                          | Check jobmanager logs and/or Flink console                                                                                                                                                              |
| Scenario is restarting continuously after first deploy                                      | Check jobmanager logs and/or Flink console                                                                                                                                                              |
| Checkpoints are failing                                                                     | Check jobmanager logs and/or Flink console                                                                                                                                                              |
| Redeploy of scenario times out                                                              | Check jobmanager logs and/or Flink console                                                                                                                                                              |
| `State is incompatible, please stop process and start again with clean state` during deploy | <ul><li>Check if Nussknacker has access to savepoints</li><li>Analyze if new state was added - if this is the case probably cancel before deploy is needed (to get rid of incompatible state)</li></ul> |

### Nussknacker metrics

One of the crucial aspects of running production streaming processes is monitoring. In this section we'll explain how the Nussknacker scenario running on the Flink cluster gives rise to certain metrics, how to process them and display them in Grafana.

Flink exposes many metrics for each of the jobs, you can read about them in detail [here](https://ci.apache.org/projects/flink/flink-docs-release-1.13/docs/ops/metrics/#system-metrics).


Most of them are quite technical, and they do not show data from nodes of the Nussknacker scenario. Nussknacker adds a couple of its own metrics, described in the table below:

#### Metric types                     
                   
Below we describe common 
                 
| Name        | Fields reported (with InfluxDB)                              | Description                                                                                                            |
| ----        | ------                                                       | -----------                                                                                                            |
| counter     | count                                                        |                                                                                                                        |
| histogram   | count, max, mean, min, p50, p75, p95, p98, p99, p999, stddev | mainly used for measuring invocation times                                                                             |
| gauge       | value                                                        | value in given point in time                                                                                           |
| instantRate | value                                                        | special gauge for measuring throughput in given moment (standard meter has only mean throughput in 1, 5 or 15 minutes) |

#### Common metrics

| Measurement             | Additional tags | Metric type             | Notes                                                    |
| -------------           | --------------- | --------                | -------------                                            |
| nodeCount               | nodeId          | counter                 | used e.g. by count functionality                         |
| error.instantRate       | -               | instantRate             |                                                          |
| error.instantRateByNode | nodeId          | instantRate             | nodeId is ```unknown``` if we fail to detect exact place |
| service.OK              | serviceName     | histogram + instantRate | histogram of successful invocation times                 |
| service.FAIL            | serviceName     | histogram + instantRate | histogram of successful invocation times                 |
                                         
#### Streaming metrics                          

| Measurement                 | Additional tags | Metric type           | Description                                                                    |
| -------------               | --------------- | -----------           | -------------                                                                  |
| source                      | nodeId          | instantRate + counter |                                                                                |
| eventtimedelay.histogram    | nodeId          | histogram             | only for sources with eventTime, measures delay from event time to system time |
| eventtimedelay.minimalDelay | nodeId          | gauge                 | time from last event (eventTime) to system time                                |
| end                         | nodeId          | instantRate + counter | for sinks and end processors                                                   |
| dead_end                    | nodeId          | instantRate + counter | for event filtered out on filters, switches etc.                               |


Each of these metrics comes with the following tags:

* process
* slot (important for large parallelism)
* host
* nodeId
* env (so that one dashboard can be used by multiple Flink/Nussknacker installations)
* operator_name (used instead of nodeId in Flink internal metrics, important for e.g. RocksDB metrics)

Nussknacker comes with a Grafana dashboard; you can use it or extend/modify according to your needs.


### Monitoring - is my scenario doing well?

The two most important things that should be monitored after deployment of a scenario are:



* Performance - is scenario processing events fast enough?
* Error rates - are there any problems with execution


##### Checking source lag

There are two types of metrics that can give useful information about potential Kafka lags



* How large is lag on Kafka source partitions
* How much time has passed since the last processed event

Please note that:



* Kafka lag is reported with some delay (offsets are not committed immediately). It’s normal to have temporary spikes.
* Large differences between slots in lag may point to data skew or e.g. problematic data for some keys


#### Technical metrics

There are also some more technical metrics that should be looked at. While they are not directly connected to scenario performance or scenario errors, they can point to some problems with either scenario configuration, its performance or problems with the cluster itself.

They are presented in the “Scenario health” row in the scenario dashboard.


![Scenario health](img/scenario_health.png "scenario health")


Things to watch out for (they are usually a sign of a problem):



* Low uptime metric with a high number of restarts
* Long checkpoint time (e.g. many minutes for checkpoint size lower than many GB)
* A non-zero number of failed checkpoints


### Handling typical scenario errors

When you see errors in monitoring, like on screen below:



![Scenario errors](img/scenario_errors.png "typical errors")


it means that there were failures during scenario execution - most often they are caused by errors during SpeL expression evaluation, which couldn't be detected during validation.

The most common problems are:



* NullPointerException - please see SpEL documentation [link Safe Navigation] to see how to check if some value is null
* Conversion errors - e.g. #NUMBER.toNumber - this usually indicates problem with the source data

To see the exact error you can look at (depending on the configuration of the Exception handler):



* Logs of TaskManager (be sure to check all of them - e.g. using ELK):


```
2021-06-24 07:43:32,071 INFO  pl.touk.nussknacker.engine.spel.SpelExpression               [] - Expression evaluation failed. Original #client.status != "GOLD", ctxId: DetectLargeTransactions-kafka-registry-typed-json-1-3847, message: EL1021E: A problem occurred whilst attempting to access the property 'status': 'Cannot invoke method/property status on null object'

```



* Contents of configured errors' topic on Kafka:


```
{
  "processName": "DetectLargeTransactions",
  "nodeId": "only large ones",
  "message": "Expression [20 / (#input.amount % 4) > 0] evaluation failed, message: / by zero",
  "exceptionInput": "20 / (#input.amount % 4) > 0",
  "inputEvent": null,
  "stackTrace": "pl.touk.nussknacker.engine.spel.SpelExpressionEvaluationException:... 34 more",
  "timestamp": 1624863781881,
  "host": "0bda71c51449",
  "additionalData": {}
}
```





### Tuning scenario performance

Nussknacker was created with the goal of being possibly as fast as Flink jobs written with code.

Below we collect various ways of improving scenario performance.


##### The order of filters, state transformations and enrichers

Nussknacker scenario definitions are executed exactly how they were defined - there is no automatic execution optimization (like e.g. in SQL databases) at the moment. Therefore, for workload-heavy scenarios it’s important to put nodes in the correct order.



* Simple filters should go first
* Complex filters, especially containing filtering or mapping should be placed on later stages of scenario (after simple filters)
* Enrichers or aggregations should be deferred to the last possible moment. Sometimes it’s better to duplicate particularly costly enrichment in two branches, if it means that they will be performed less frequently. Pay particular attention to:
  * Aggregations with long windows or large/complex aggregating values
  * Enrichers with long response time (see External services row in scenario dashboard for response time monitoring)


##### Choosing type of state

Nussknacker can be configured to store the state of Flink aggregations either in cluster memory or on disk (with RocksDB). By default, state on disk is configured - so that memory used by Flink does not grow in an uncontrollable manner.

If the scenario requires high throughput and has a small, predictable state (e.g. keyed by some dictionary, not by e.g. number of customers), set “Should spill state to disk” in scenario properties to `false`.


##### Reducing state size

Keep only what’s necessary in the scenario state (e.g. aggregate definitions). Use aggregates of variable size such as List or Set cautiously. If you only need to know the count or unique occurrences, consider using ‘Approximate cardinality’ aggregation - it should be sufficient in most cases.

You can check the size of state in Grafana, in the scenario dashboard (this is the size of data on TaskManagers, not directly related to checkpoint size - see [incremental checkpoint documentation](https://ci.apache.org/projects/flink/flink-docs-master/docs/ops/state/state_backends/#incremental-checkpoints) for details).


##### Tuning RocksDB and checkpoints

For specific scenarios it may be necessary to tune RocksDB global settings. Currently, Nussknacker does not allow for setting RocksDB configuration per scenario - you can only configure cluster-wide settings.

If checkpoints are taking a long time, increasing the checkpoint interval setting (in scenario properties) may help - checkpoints will be taken less frequently.


##### Improving serialization performance

Data serialization is one of the most costly operations in the Nussknacker/Flink scenario. It usually occurs in two cases:



* Data is reshuffled between nodes during groupBy operations (e.g. before aggregations)
* Data is serialized to disk during state processing (e.g. aggregations)

Nussknacker needs to know the exact type of processed data during compilation of scenario. Avoid using sources and expressions which do not provide such information.


##### Asynchronous execution

For scenarios with a large number of enrichments the “should use async interpretation” flag (in scenario properties) can be used. It will enable asynchronous execution of large parts of the scenario (using [Flink async I/O](https://ci.apache.org/projects/flink/flink-docs-master/docs/dev/datastream/operators/asyncio/)) which can significantly increase enricher throughput.

It causes some performance degradation of other parts of the scenario, so it’s not enabled by default - the rule of the thumb is to consider it if the total mean response time of external service invocations for one event exceeds average time between events (e.g. latency > 1ms for expected throughput 1000 events/s).


##### Increasing parallelism

Increasing scenario parallelism is often the first method tried by users. However, it should be considered as a last resort. Increased parallelism means more load on the Flink cluster - in terms of memory and CPU, as it means that more parallel tasks will process the events.

What’s more, increasing parallelism above the count of partitions of the Kafka source topic will often not bring expected performance improvements, since each partition can be read by only one thread. There are exceptions to this rule, as state transformers perform repartitioning by key, which can distribute data between more partitions.


## Production readiness  checklist


##### Flink configuration



* Make sure the Flink cluster is configured with appropriate HA services: [https://ci.apache.org/projects/flink/flink-docs-stable/docs/deployment/ha/overview/](https://ci.apache.org/projects/flink/flink-docs-stable/docs/deployment/ha/overview/)
* Configure state backend (especially RocksDB) - you can use the demo [link] as a good starting point. Make sure savepoint/checkpoints locations are accessible from all jobmanagers, taskmanagers and from Nussknacker itself


##### Nussknacker configuration

<<<<<<< HEAD


* Make sure to configure RocksDB properly (e.g. `rocksdb.enable`)
=======
* Make sure to configure RocksDB properly (e.g. checkpointDir)
>>>>>>> 00da5fca
* Configure restart strategy and error handler
  * By default, scenarios are not restarted, so that errors do not go unnoticed
  * Kafka exception handler should be used in production - configure error topic, with long enough retention
* Check if Nussknacker has access to all needed services:
  * Flink REST API
  * Savepoints location
  * Schema registry - to detect data types
  * Kafka cluster - to be able to generate test data
  * InfluxDB - to have access to counts data
* Test correctness of the configuration
  * Perform  a few test scenario deployments, try  also redeployment to check if savepoints are accessible
  * Generate test data from some Kafka topic
  * Check if counts can be accessed
  * See if metrics links are working properly


##### Backups, data retention



* Flink Savepoints/checkpoints path should have some retention mechanism configured (e.g. S3 has some retention configuration options) - savepoints are not deleted automatically, while checkpoints are not deleted in case of e.g. jobmanager failures
* Logs retention
* Nussknacker stores following data on filesystem (in /opt/nussknacker/storage for default docker configuration) - make sure to configure appropriate backups/persistent volumes
  * Configured location of scenario attachments
  * Database files if using HSQL
* Make sure to configure proper backups/retention (please consult relevant tools documentation for information on how to back up) for
  * ZooKeeper
  * Kafka
  * InfluxDB
  * Grafana


##### Setup metrics/alerting



* Prepare dashboards/alerts for monitoring cluster health, according to your needs.
* Setup healthchecks, based on Nussknacker API<|MERGE_RESOLUTION|>--- conflicted
+++ resolved
@@ -547,13 +547,7 @@
 
 ##### Nussknacker configuration
 
-<<<<<<< HEAD
-
-
 * Make sure to configure RocksDB properly (e.g. `rocksdb.enable`)
-=======
-* Make sure to configure RocksDB properly (e.g. checkpointDir)
->>>>>>> 00da5fca
 * Configure restart strategy and error handler
   * By default, scenarios are not restarted, so that errors do not go unnoticed
   * Kafka exception handler should be used in production - configure error topic, with long enough retention
