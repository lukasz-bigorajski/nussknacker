---
title: Deployment
sidebar_position: 3
---

# Deployment Manager configuration

Deployment Manager deploys scenarios from the Designer to the engine on which scenarios are processed.
<<<<<<< HEAD
Check [configuration areas](./#configuration-areas) to understand where Deployment Manager configuration should be
=======
Check [configuration areas](./Common.md#configuration-areas) to understand where Deployment Manager configuration should be
>>>>>>> cc5c2ab8
placed in Nussknacker configuration.

Below you can find a snippet of Deployment Manager configuration.

```
deploymentConfig {     
  type: "flinkStreaming"
  restUrl: "http://localhost:8081"
  
  # additional configuration goes here
}
```

`type` parameter determines engine to which the scenario is deployed.The `type` parameter is set in both the minimal
working configuration file (Docker image and binary distribution) and Helm chart - you will not need to set it on your
own.

## Kubernetes native Lite engine configuration

Please note, that K8s Deployment Manager has to be run with properly configured K8s access. If you install the Designer
in K8s cluster (e.g. via Helm chart) this comes out of the box. If you want to run the Designer outside the cluster, you
have to configure `.kube/config` properly.

<<<<<<< HEAD
Except the `servicePort` configuration option, all remaining configuration options apply to
=======
With the exception of the `servicePort` configuration option, all remaining configuration options apply to
>>>>>>> cc5c2ab8
both `streaming` and `request-response` processing modes.

The table below contains configuration options for the Lite engine. If you install Designer with Helm, you can customize
the Helm chart to use different values for
those [options](https://artifacthub.io/packages/helm/touk/nussknacker#configuration-in-values-yaml). If you install
Designer outside of the K8s cluster then the required changes should be applied under the `deploymentConfig` key as any
other Nussknacker non K8s configuration.

| Parameter                 | Type                                                | Default value                     | Description                                                                              |
|---------------------------|-----------------------------------------------------|-----------------------------------|------------------------------------------------------------------------------------------|
| mode                      | string                                              |                                   | Either streaming or request-response                                                     |
| dockerImageName           | string                                              | touk/nussknacker-lite-runtime-app | Runtime image (please note that it's **not** touk/nussknacker - which is designer image) |
| dockerImageTag            | string                                              | current nussknacker version       |                                                                                          |
| scalingConfig             | {fixedReplicasCount: int} or {tasksPerReplica: int} | { tasksPerReplica: 4 }            | see [below](#configuring-replicas-count)                                                 |
| configExecutionOverrides  | config                                              | {}                                | see [below](#overriding-configuration-passed-to-runtime)                                 |
| k8sDeploymentConfig       | config                                              | {}                                | see [below](#customizing-k8s-deployment-resource-definition)                             |
| nussknackerInstanceName   | string                                              | {?NUSSKNACKER_INSTANCE_NAME}      | see [below](#nussknacker-instance-name)                                                  |
| logbackConfigPath         | string                                              | {}                                | see [below](#configuring-runtime-logging)                                                |
| commonConfigMapForLogback | string                                              | {}                                | see [below](#configuring-runtime-logging)                                                |
| ingress                   | config                                              | {enabled: false}                  | (Request-Response only) see [below](#configuring-runtime-ingress)                        |
| servicePort               | int                                                 | 80                                | (Request-Response only) Port of service exposed                                          |

### Customizing K8s deployment resource definition

By default, each scenario creates K8s Deployment. By default, Nussknacker will create following deployment:

```yaml
apiVersion: apps/v1
kind: Deployment
metadata:
  annotations:
    nussknacker.io/scenarioVersion: |-
      {
        "versionId" : 2,
        "processName" : "DetectLargeTransactions",
        "processId" : 7,
        "user" : "jdoe@sample.pl",
        "modelVersion" : 2
      }
  labels:
    nussknacker.io/nussknackerInstanceName: "helm-release-name"
    nussknacker.io/scenarioId: "7"
    nussknacker.io/scenarioName: detectlargetransactions-080df2c5a7
    nussknacker.io/scenarioVersion: "2"
spec:
  minReadySeconds: 10
  selector:
    matchLabels:
      nussknacker.io/scenarioId: "7"
  strategy:
    type: Recreate
  template:
    metadata:
      labels:
        nussknacker.io/scenarioId: "7"
        nussknacker.io/scenarioName: detectlargetransactions-080df2c5a7
        nussknacker.io/scenarioVersion: "2"
      name: scenario-7-detectlargetransactions
    spec:
      containers:
        - env:
            - name: SCENARIO_FILE
              value: /data/scenario.json
            - name: CONFIG_FILE
              value: /opt/nussknacker/conf/application.conf,/runtime-config/runtimeConfig.conf
            - name: DEPLOYMENT_CONFIG_FILE
              value: /data/deploymentConfig.conf
            - name: LOGBACK_FILE
              value: /data/logback.xml
            - name: POD_NAME
              valueFrom:
                fieldRef:
                  apiVersion: v1
                  fieldPath: metadata.name
          image: touk/nussknacker-lite-runtime-app:1.3.0 # filled with dockerImageName/dockerImageTag 
          livenessProbe:
            httpGet:
              path: /alive
              port: 8080
              scheme: HTTP
          name: runtime
          readinessProbe:
            failureThreshold: 60
            httpGet:
              path: /ready
              port: 8080
              scheme: HTTP
            periodSeconds: 1
          volumeMounts:
            - mountPath: /data
              name: configmap
      volumes:
        - configMap:
            defaultMode: 420
            name: scenario-7-detectlargetransactions-ad0834f298
          name: configmap
```

You can customize it adding e.g. own volumes, deployment strategy etc. with `k8sDeploymentConfig` settings,
e.g. add additional custom label environment variable to the container, add custom sidecar container:

```hocon
spec {
  metadata: {
    labels: {
      myCustomLabel: addMeToDeployment
    }
  }
  containers: [
    {
      #`runtime` is default container executing scenario 
      name: runtime
      env: [
        CUSTOM_VAR: CUSTOM_VALUE
      ]
    },
    {
      name: sidecar-log-collector
      image: sidecar-log-collector:latest
      command: ["command-to-upload", "/remote/path/of/flink-logs/"]
    }
  ]
}
```

This config will be merged into the final K8s deployment resource definition.
Please note that you cannot override names or labels configured by Nussknacker.
<<<<<<< HEAD

### Overriding configuration passed to runtime.

In most cases, the model configuration values passed to the Lite Engine runtime are the ones from
the `modelConfig` section
of [main configuration file](https://docs.nussknacker.io/documentation/docs/installation_configuration_guide/#configuration-areas).
=======

### Overriding configuration passed to runtime.

In most cases, the model configuration values passed to the Lite Engine runtime are the ones from
the `modelConfig` section
of [main configuration file](./Common.md#configuration-areas).
>>>>>>> cc5c2ab8
However, there are two exception to this rule:

- there
  is [application.conf](https://github.com/TouK/nussknacker/blob/staging/engine/lite/kafka/runtime/src/universal/conf/application.conf)
  file in the runtime image, which is used as additional source of certain defaults.
- you can override the configuration coming from the main configuration file. The paragraph below describes how to use
  this mechanism.

In some circumstances you want to have different configuration values used by the Designer, and different used by the
runtime.
E.g. different accounts/credentials should be used in Designer (for schema discovery, tests from file) and in Runtime (
for the production use).
For those cases you can use `configExecutionOverrides` setting:

```hocon
deploymentConfig {
  configExecutionOverrides {
    special_password: "sfd2323afdf" # this will be used in the Runtime
  }
}
modelConfig {
  special_password: "aaqwmpor909232" # this will be used in the Designer
}
```

### Configuring replicas count

​In the **Request-Response** processing mode you can affect the count of scenario pods (replicas) by setting
fixedReplicasCount configuration key; its default value is 2:

`{ fixedReplicasCount: x }`.

​In the  **Streaming** processing mode the scenario parallelism is set in the scenario properties; it determines the
minimal number of tasks used to process events. The count of replicas, scenario parallelism and number of tasks per
replica are connected with a simple formula:

*scenarioParallelism = replicasCount * tasksPerReplica*

If you do not change any settings, the number of replicas in the K8s deployment will be set to the ceiling (
scenarioParallelism / tasksPerReplica); the default value of 4 will be used for tasksPerReplica.
Alternatively, you can affect the number of replicas in the following ways:

- modify the default value of tasksPerReplica by setting { tasksPerReplica: y }; the number of replicas will be computed
  as before as ceiling (scenarioParallelism / tasksPerReplica)
- set fixedReplicasCount directly. The number of tasksPerReplica will be set to the ceiling (scenarioParallelism /
  fixedReplicaCounts. You cannot use this setting together with tasksPerReplica setting.

Due to rounding, the number of tasks may be different from scenario parallelism (e.g. for `fixedReplicasCount = 3`,
scenario parallelism = 5, there will be 2 tasks per replica, total tasks = 6)

### Nussknacker instance name

Value of `nussknackerInstanceName` will be passed to scenario runtime pods as a `nussknacker.io/nussknackerInstanceName`
Kubernetes label.
In a standard scenario, its value is taken from Nussknacker's pod `app.kubernetes.io/instance` label which, when
installed
using helm should be set to [helm release name](https://helm.sh/docs/chart_best_practices/labels/#standard-labels).

It can be used to identify scenario deployments and its resources bound to a specific Nussknacker helm release.

### Configuring runtime logging

With `logbackConfigPath` you can provide path to your own logback config file, which will be used by runtime containers.
This configuration is optional, if skipped default logging configuration will be used.
Please mind, that apart whether you will provide your own logging configuration or use default, you can still modify it
in runtime (for each scenario deployment separately*) as described [here](../operations_guide/Lite#logging-level)

*By default, every scenario runtime has its own separate configMap with logback configuration. By
setting `commonConfigMapForLogback` you can enforce usage of single configMap (with such name as configured) with
logback.xml for all your runtime containers. Take into account, that DeploymentManager relinquishes control over
lifecycle of this ConfigMap (with one exception - it will create it, if not exist).

### Configuring runtime ingress

In Request-Response processing mode additional ingress resource can be created when `enabled` flag is turned on.
For now only [nginx based](https://docs.nginx.com/nginx-ingress-controller/) K8s ingress controller is supported.
It can be configured with following options.

| Parameter | Type    | Default value | Description                                                                                                                   |
|-----------|---------|---------------|-------------------------------------------------------------------------------------------------------------------------------|
| enabled   | boolean | false         | Either streaming or request-response                                                                                          |
| host      | string  |               | Name of the [ingress host](https://kubernetes.io/docs/concepts/services-networking/ingress/#ingress-rules)                    |
| rootPath  | string  | "/"           | Root path for the ingress path, by default ingress path is rootPath + [slug](../scenarios_authoring/RRDataSourcesAndSinks.md) |
| config    | config  | {}            | Additional ingress config customization                                                                                       |
<<<<<<< HEAD

### Configuring Prometheus metrics

Just like in [Designer installation](./Installation.md#Basic environment variables), you can
=======

#### Configuring custom ingress class

By default, ingress resource will be created without any ingress class. If you want to use different class, you can set
```hocon
ingress {
  enabled: true,
  config: {
    metadata: {
      annotations: {
        "kubernetes.io/ingress.class": "ingress-className"
      }
    }
  }
}
```

### Configuring Prometheus metrics

Just like in [Designer installation](../installation/Installation.md#basic-environment-variables), you can
>>>>>>> cc5c2ab8
attach [JMX Exporter for Prometheus](https://github.com/prometheus/jmx_exporter) to your runtime pods.
Pass `PROMETHEUS_METRICS_PORT` environment variable to enable agent, and simultaneously define port on which metrics
will be exposed. By default, agent is configured to expose basic jvm metrics, but you can provide your own configuration
file by setting `PROMETHEUS_AGENT_CONFIG_FILE` environment, which has to point to it.

## Embedded Lite engine

Deployment Manager of type `lite-embedded` has the following configuration options:

| Parameter                                                 | Type   | Default value   | Description                                                                                                                                              |
|-----------------------------------------------------------|--------|-----------------|----------------------------------------------------------------------------------------------------------------------------------------------------------|
| mode                                                      | string |                 | Either streaming or request-response                                                                                                                     |
| http.interface                                            | string | 0.0.0.0         | (Request-Response only) Interface on which REST API of scenarios will be exposed                                                                         |
| http.port                                                 | int    | 8181            | (Request-Response only) Port on which REST API of scenarios will be exposed                                                                              | 
| request-response.definitionMetadata.servers               | string | [{"url": "./"}] | (Request-Response only) Configuration of exposed servers in scenario's OpenAPI definition. When not configured, will be used server with ./ relative url | 
| request-response.definitionMetadata.servers[].url         | string |                 | (Request-Response only) Url of server in scenario's OpenAPI definition                                                                                   | 
| request-response.definitionMetadata.servers[].description | string |                 | (Request-Response only) (Optional) description of server in scenario's OpenAPI definition                                                                | 
| request-response.security.basicAuth.user                  | string |                 | (Request-Response only) (Optional) Basic auth user                                                                                                       | 
| request-response.security.basicAuth.password              | string |                 | (Request-Response only) (Optional) Basic auth password                                                                                                   | 

## Flink engine

Deployment Manager of type `flinkStreaming` has the following configuration options:

| Parameter                 | Type     | Default value | Description                                                                                                                                                                                                                       |
|---------------------------|----------|---------------|-----------------------------------------------------------------------------------------------------------------------------------------------------------------------------------------------------------------------------------|
| restUrl                   | string   |               | The only required parameter, REST API endpoint of the Flink cluster                                                                                                                                                               |
| jobManagerTimeout         | duration | 1 minute      | Timeout for communication with FLink cluster. Consider extending if e.g. you have long savepoint times etc.                                                                                                                       |
| shouldVerifyBeforeDeploy  | boolean  | true          | By default, before redeployment of scenario with state from savepoint, verification of savepoint compatibility is performed. There are some cases when it can be too time consuming or not possible. Use this flag to disable it. |
| shouldCheckAvailableSlots | boolean  | true          | When set to true, Nussknacker checks if there are free slots to run new job. This check should be disabled on Flink Kubernetes Native deployments, where Taskmanager is started on demand.                                        |<|MERGE_RESOLUTION|>--- conflicted
+++ resolved
@@ -6,11 +6,7 @@
 # Deployment Manager configuration
 
 Deployment Manager deploys scenarios from the Designer to the engine on which scenarios are processed.
-<<<<<<< HEAD
-Check [configuration areas](./#configuration-areas) to understand where Deployment Manager configuration should be
-=======
 Check [configuration areas](./Common.md#configuration-areas) to understand where Deployment Manager configuration should be
->>>>>>> cc5c2ab8
 placed in Nussknacker configuration.
 
 Below you can find a snippet of Deployment Manager configuration.
@@ -34,11 +30,7 @@
 in K8s cluster (e.g. via Helm chart) this comes out of the box. If you want to run the Designer outside the cluster, you
 have to configure `.kube/config` properly.
 
-<<<<<<< HEAD
 Except the `servicePort` configuration option, all remaining configuration options apply to
-=======
-With the exception of the `servicePort` configuration option, all remaining configuration options apply to
->>>>>>> cc5c2ab8
 both `streaming` and `request-response` processing modes.
 
 The table below contains configuration options for the Lite engine. If you install Designer with Helm, you can customize
@@ -166,21 +158,12 @@
 
 This config will be merged into the final K8s deployment resource definition.
 Please note that you cannot override names or labels configured by Nussknacker.
-<<<<<<< HEAD
-
-### Overriding configuration passed to runtime.
-
-In most cases, the model configuration values passed to the Lite Engine runtime are the ones from
-the `modelConfig` section
-of [main configuration file](https://docs.nussknacker.io/documentation/docs/installation_configuration_guide/#configuration-areas).
-=======
 
 ### Overriding configuration passed to runtime.
 
 In most cases, the model configuration values passed to the Lite Engine runtime are the ones from
 the `modelConfig` section
 of [main configuration file](./Common.md#configuration-areas).
->>>>>>> cc5c2ab8
 However, there are two exception to this rule:
 
 - there
@@ -265,12 +248,6 @@
 | host      | string  |               | Name of the [ingress host](https://kubernetes.io/docs/concepts/services-networking/ingress/#ingress-rules)                    |
 | rootPath  | string  | "/"           | Root path for the ingress path, by default ingress path is rootPath + [slug](../scenarios_authoring/RRDataSourcesAndSinks.md) |
 | config    | config  | {}            | Additional ingress config customization                                                                                       |
-<<<<<<< HEAD
-
-### Configuring Prometheus metrics
-
-Just like in [Designer installation](./Installation.md#Basic environment variables), you can
-=======
 
 #### Configuring custom ingress class
 
@@ -291,7 +268,6 @@
 ### Configuring Prometheus metrics
 
 Just like in [Designer installation](../installation/Installation.md#basic-environment-variables), you can
->>>>>>> cc5c2ab8
 attach [JMX Exporter for Prometheus](https://github.com/prometheus/jmx_exporter) to your runtime pods.
 Pass `PROMETHEUS_METRICS_PORT` environment variable to enable agent, and simultaneously define port on which metrics
 will be exposed. By default, agent is configured to expose basic jvm metrics, but you can provide your own configuration
