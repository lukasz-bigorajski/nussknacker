--- conflicted
+++ resolved
@@ -3,9 +3,7 @@
 
 To see the biggest differences please consult the [changelog](Changelog.md).
 
-<<<<<<< HEAD
-1.7.0 (Not released yet)
-------------------------
+## In version 1.7.0 (Not released yet)
 * [#3560](https://github.com/TouK/nussknacker/pull/3560) Switched from using `scala.DataStream` to `datastream.DataStream`. Some tools exclusive to scala datastreams are available in `engine.flink.api.datastream`
 * [#3606](https://github.com/TouK/nussknacker/pull/3606) Removed nussknacker-request-response-app. As a replacement you can use:
   * nussknacker-request-response-app in version <= 1.6
@@ -13,11 +11,7 @@
   * `request-response-embedded` Deployment Manager
 * [#3610](https://github.com/TouK/nussknacker/pull/3610) Removed deprecated code. For details see changes in pull request.
 
-
-## In version 1.6.0 (Not released yet)
-=======
 ## In version 1.6.0
->>>>>>> 76ff6ebe
 * [#3440](https://github.com/TouK/nussknacker/pull/3440) Feature: allow to define fragment's outputs
   * Right now using fragments in scenario is changed. We have to provide each outputName for outputs defined in fragment.
 
