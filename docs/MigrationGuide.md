# Migration guide

To see the biggest differences please consult the [changelog](Changelog.md).

<<<<<<< HEAD
## In version 1.3.0
=======
## In version 1.4.0 (Not released yet)
                 
### Configuration changes

* `security.rolesClaim` changed to `security.rolesClaims`, type changed to list of strings 

### Code API changes

* [#2983](https://github.com/TouK/nussknacker/pull/2983) Extract Permission to extensions-api
  * Moved `pl.touk.nussknacker.ui.security.api.Permission` (security module) to `pl.touk.nussknacker.security.Permission` (extension-api module)

## In version 1.3.0 
>>>>>>> 098ad1fc

### Code API changes

* [#2741](https://github.com/TouK/nussknacker/pull/2741) [#2841](https://github.com/TouK/nussknacker/pull/2841) Remove custom scenario provides some changes on API:
  * Replace ProcessDeploymentData by CanonicalProcess (as VO)
  * Replace scenario jsonString by CanonicalProcess at DeploymentManager, ProcessConfigEnricherInputData
* [#2773](https://github.com/TouK/nussknacker/pull/2773) Using VersionId / ProcessId / ProcessName instead of Long or String:
  * `PullProcessRepository` API was changed, right now we use VersionId instead of Long
* [#2830](https://github.com/TouK/nussknacker/pull/2830) `RunMode` is renamed to `ComponanteUseCase` and `Normal` value is split into: EngineRuntime, Validation, ServiceQuery, TestDataGeneration. `RunMode.Test` becomes `ComponanteUseCase.TestRuntime`
* [#2825](https://github.com/TouK/nussknacker/pull/2825), [#2868](https://github.com/TouK/nussknacker/pull/2868) [#2912](https://github.com/TouK/nussknacker/pull/2912) API modules changes:
  * Extracted new modules:
    * `nussknacker-scenario-api` with all scenario API parts from `api` and `interpreter`
    * `nussknacker-components-api` (and `nussknacker-lite-components-api`, `nussknacker-flink-components-api` etc.), which
      contain API for creating components
    * `nussknacker-common-api` - base value classes shared between `scenario-api` and `components-api` like `NodeId`, `Metadata` etc.
    * `nussknacker-extensions-api` - API of extensions other than components
  * Because of that, some changes in code were also introduced:
    * `NodeId` moved from `pl.touk.nussknacker.engine.api.context.ProcessCompilationError` to `pl.touk.nussknacker.engine.api`
    * `NodeExpressionId`, `DefaultExpressionId` and `branchParameterExpressionId` moved 
      from `pl.touk.nussknacker.engine.api.context.ProcessCompilationError` to `pl.touk.nussknacker.engine.graph.expression`
    * `JobData` no longer contains `DeploymentData`, which is not accessible for components anymore
    * `DisplayJson`, `WithJobData`, `MultiMap` moved to `utils`
    * Some methods from API classes (e.g. `Parameter.validate`) and classes (`InterpretationResult`) moved to interpreter
    * `DeploymentManagerProvider.createDeploymentManager` takes now `BaseModelData` as an argument instead of `ModelData`. If you want to use this data to invoke scenario, you should
      cast it to invokable representation via: `import ModelData._; modelData.asInvokableModelData`
* [#2878](https://github.com/TouK/nussknacker/pull/2878) [2898](https://github.com/TouK/nussknacker/pull/2898) [#2924](https://github.com/TouK/nussknacker/pull/2924) Cleaning up of `-utils` modules
  * Extracted internal classes, not intended to be used in extensions to nussknacker-internal-utils module
  * Extracted component classes, not used directly by runtime/designer to nussknacker-components-utils module
  * Extracted kafka component classes, not used directly by lite-kafka-runtime/kafka-test-utils to nussknacker-kafka-components-utils
  * Moved some classes that are in fact part of API to -api modules (e.g. `ToJsonEncoder`) 
  * Module renames:
    * nussknacker-avro-util to nussknacker-avro-components-utils
    * nussknacker-flink-avro-util to nussknacker-flink-avro-components-utils
    * nussknacker-flink-kafka-util to nussknacker-flink-kafka-components-utils
    * nussknacker-flink-util to nussknacker-flink-components-utils
    * nussknacker-request-response-util to nussknacker-request-response-components-utils
    * nussknacker-model-util to nussknacker-helpers-utils
  * Minor changes in code:
    * Use `val docsConfig = new DocsConfig(config); import docsConfig._` instead of `implicit val docsConfig = (...); import DocsConfig._`
    * Some components specific methods are not available from `KafkaUtils`. Instead, they are available from `KafkaComponentsUtils`
    * `ToJsonEncoder.encoder` takes `Any => Json` function instead of `BestEffortJsonEncoder` as a parameter
* [#2907](https://github.com/TouK/nussknacker/pull/2907) Hide some details of metrics to `utils-internal` 
   (`InstantRateMeter`, `InstantRateMeterWithCount`), use method added to `MetricsProviderForScenario`                        
* [#2916](https://github.com/TouK/nussknacker/pull/2916) Changes in `ProcessState` API.
  * Six similar methods creating `ProcessState` based on `StateStatus` and some other details merged to one.
    * Methods removed:
      * Two variants of `ProcessState.apply` taking `ProcessStateDefinitionManager` as a parameter
      * `SimpleProcessState.apply`
      * Two variants of `ProcessStatus.simple`
      * `ProcessStatus.createState` taking `ProcessStateDefinitionManager` as a parameter
    * Method added: `ProcessStateDefinitionManager.processState` with some default parameter values
  * `ProcessStatus` class is removed at all. All methods returning `ProcessState` by it moved to `SimpleProcessStateDefinitionManager` 
    and removed `previousState: Option[ProcessState]` from it. If you want to keep previous state's deployment details and only
    change "status details" just use `processState.withStatusDetails` method
  * `ProcessState`, `CustomAction` and its dependencies moved from `nussknacker-deployment-manager-api` to `nussknacker-scenario-deployment-api`, 
    `restmodel` module not depend on `deployment-manager-api` anymore
  * [#2969](https://github.com/TouK/nussknacker/pull/2969) Action `ProcessActionType.Deploy` is now available by default for scenarios in `SimpleStateStatus.DuringDeploy` state.
    Mind this if you depend on `OverridingProcessStateDefinitionManager` or `SimpleProcessStateDefinitionManager`, and specifically on theirs `statusActions` method.
    As an exception, implementation for Flink `FlinkProcessStateDefinitionManager` stays the same as before (only `ProcessActionType.Cancel` is possible in this state), but this may be unified in the future.

### Other changes

* [#2886](https://github.com/TouK/nussknacker/pull/2886) This change can break previous flink snapshot compatibility.
  Restoring state from previous snapshot asserts that restored serializer UID matches current serializer UID.
  This change ensures that in further release deployments UIDs persisted within snapshots are not re-generated in runtime.
* [#2950](https://github.com/TouK/nussknacker/pull/2950) Remove `MATH` helper, use `NUMERIC` methods (they work better with some number types conversions)  

## In version 1.2.0

### Configuration changes

* [#2483](https://github.com/TouK/nussknacker/pull/2483) `COUNTS_URL` environment variable is not `INFLUXDB_URL`, without `query` path part.
* [#2493](https://github.com/TouK/nussknacker/pull/2493) kafka configuration should be moved to components provider configuration - look at `components.kafka` in dev-application.conf for example
* [#2624](https://github.com/TouK/nussknacker/pull/2624) Default name for `process` tag is now `scenario`. This affects metrics and count functionalities. 
  Please update you Flink/Telegraf setup accordingly (see [nussknacker-quickstart](https://github.com/TouK/nussknacker-quickstart/tree/main/telegraf) for details). 
  If you still want to use `process` tag (e.g. you have a lot of dashboards), please set `countsSettings.metricsConfig.scenarioTag` setting to `process`
  Also, dashboard links format changed, see [documentation](https://docs.nussknacker.io/documentation/docs/installation_configuration_guide/DesignerConfiguration#metric-dashboard) for the details.
* [#2645](https://github.com/TouK/nussknacker/pull/2645) Default models: `genericModel.jar`, `liteModel.jar`. 
  were merged to `defaultModel.jar`, `managementSample.jar` was renamed to `devModel.jar`. 
  If you use `defaultModel.jar` it's important to include `flinkExecutor.jar` explicitly on model classpath.                         

### Scenario authoring changes

* [#2564](https://github.com/TouK/nussknacker/pull/2564/files) Flink union now takes only 'Output expression' parameters for branches (previously 'value' parameter), output variable must be of the same type,
  if you want to distinguish source branch in output variable please use map variable, example in Basic Nodes docs.
  
### Other changes

* [#2554](https://github.com/TouK/nussknacker/pull/2554) Maven artifact `nussknacker-kafka-flink-util` become `nussknacker-flink-kafka-util` and `nussknacker-avro-flink-util` become `nussknacker-flink-avro-util`.
  General naming convention is `nussknacker-$runtimeType-$moduleName`. Components inside distribution changed layout to `components(/$runtimeType)/componentName.jar` e.g. `components/flink/kafka.jar` or `components/openapi.jar`
  `KafkaSource` become `FlinkKafkaSource`, `ConsumerRecordBasedKafkaSource` become `FlinkConsumerRecordBasedKafkaSource`, `KafkaSink` become `FlinkKafkaSink`, `KafkaAvroSink` become `FlinkKafkaAvroSink`
* [#2535](https://github.com/TouK/nussknacker/pull/2535), [#2625](https://github.com/TouK/nussknacker/pull/2625), [#2645](https://github.com/TouK/nussknacker/pull/2645)  Rename `standalone` to `request-response`: 
  * Renamed modules and artifacts
  * `StandaloneMetaData` is now `RequestResponseMetaData`
  * Move `request-response` modules to `base` dir. 
  * `standalone` in package names changed to `requestresponse`
  * `Standalone` in class/variable names changed to `RequestResponse`
  * `DeploymentManager/Service` uses dedicated format of status DTO, instead of the ones from `deployment-manager-api`
  * Removed old, deprecated `jarPath` settings, in favour of `classPath` used in other places
  * Extracted `nussknacker-lite-request-response-components` module
* [#2582](https://github.com/TouK/nussknacker/pull/2582) `KafkaUtils.toProducerProperties` setup only basic properties now (`bootstrap.servers` and serializers) - before the change it
  was setting options which are not always good choice (for transactional producers wasn't)
* [#2600](https://github.com/TouK/nussknacker/pull/2600) `ScenarioInterpreter`, `ScenarioInterpreterWithLifecycle` now takes additional
  generic parameter: `Input`. `ScenarioInterpreter.invoke` takes `ScenarioInputBatch` which now contains list of `SourceId -> Input` instead of
  `SourceId -> Context`. Logic of `Context` preparation should be done in `LiteSource` instead of before `ScenarioInterpreter.invoke`. invocation
  It means that `LiteSource` also takes this parameter and have a new method `createTransformation`.
* [#2635](https://github.com/TouK/nussknacker/pull/2635) `ContextInitializer.initContext` now takes `ContextIdGenerator` instead of `nodeId` and returns just a function
  with strategy of context initialization instead of serializable function with `Lifecycle`. To use it with Flink engine, use `FlinkContextInitializingFunction` wrapper.
* [#2649](https://github.com/TouK/nussknacker/pull/2649) `DeploymentManagerProvider` takes new `ProcessingTypeDeploymentService` class as an implicit parameter
* [#2564](https://github.com/TouK/nussknacker/pull/2564/files) 'UnionParametersMigration' available to migrate parameter name from 'value' to 'Output expression' - please turn it on you are using 'union' like component
* [#2645](https://github.com/TouK/nussknacker/pull/2645) Simplify structure of available models (implementations of `ProcessConfigCreator`). `defaultModel.jar` and components 
  should be used instead of custom implementations of `ProcessConfigCreator`, the only exception is when one wants to customize `ExpressionConfig`. Also, `nussknacker-flink-engine` module became `nussknacker-flink-executor`.
* [#2651](https://github.com/TouK/nussknacker/pull/2651) `ValidationContext.clearVariables` now clears also parent reference. Important when invoked inside fragments.
* [#2673](https://github.com/TouK/nussknacker/pull/2673) `KafkaZookeeperUtils` renamed to `KafkaTestUtils`, it doesn't depend on ZooKeeper anymore.        
* [#2686](https://github.com/TouK/nussknacker/pull/2686) `ServiceWithStaticParameters` renamed to `EagerServiceWithStaticParameters`.
* [#2695](https://github.com/TouK/nussknacker/pull/2695) `nodeId` replaced with `NodeComponentInfo` in `NuExceptionInfo`. Simple wrapper class which holds the same `nodeId` and also `componentInfo`.
  Migration is straightforward, just put `nodeId` into the new case class:
  * `NuExceptionInfo(None, exception, context)` => stays the same
  * `NuExceptionInfo(Some(nodeId), exception, context)` => `NuExceptionInfo(Some(NodeComponentInfo(nodeId, None)), exception, context)`
    * if an exception is thrown inside the component, additional information can be provided:
      * for base component (like `filter` or `split`): `NodeComponentInfo.forBaseNode("nodeId", ComponentType.Filter)`
      * for other: `NodeComponentInfo("nodeId", ComponentInfo("kafka-avro-source", ComponentType.Source))`
  * The same migration has to be applied to `ExceptionHandler.handling()` method.
* [#2824](https://github.com/TouK/nussknacker/pull/2824) 'ProcessSplitterMigration' available to migrate node name from 'split' to 'for-each' (see [#2781](https://github.com/TouK/nussknacker/pull/2781))- please turn it on if you are using 'split' component

## In version 1.1.0
:::info
Summary:
- A lot of internal refactoring was made to separate code/API specific for Flink.
  If your deployment has custom components pay special attention to:
  - `Lifecycle` management
  - Kafka components
  - Differences in artifacts and packages
- Some of the core dependencies: cats, cats-effect and circe were upgraded. It affects mainly code, but it may 
  also have impact on state compatibility and performance. 
- Default Flink version was bumped do 1.14 - see https://github.com/TouK/nussknacker-flink-compatibility on how to run Nu on older Flink versions.
- Execution of SpEL expressions is now checked more strictly, due to security considerations. These checks can be overridden with custom `ExpressionConfig`. 
:::
:::info
- Apart from that:
  - minor configuration naming changes
  - removal of a few of minor, not documented features (e.g. SQL Variable)
:::
 
* [#2208](https://github.com/TouK/nussknacker/pull/2208) Upgrade, cats, cats-effects, circe. An important nuisance: we didn't upgrade sttp, so we cannot depend on `"com.softwaremill.sttp.client" %% "circe"`. Instead,
  the code is [copied](https://github.com/TouK/nussknacker/blob/staging/utils/httpUtils/src/main/scala/sttp/client/circe/SttpCirceApi.scala). Make sure you don't include sttp-circe integration as transitive dependency, but use class from http-utils instead.
* [#2176](https://github.com/TouK/nussknacker/pull/2176) `EnrichDeploymentWithJarDataFactory` was replaced with `ProcessConfigEnricher`.
* [#2278](https://github.com/TouK/nussknacker/pull/1422) SQL Variable is removed         
* [#2280](https://github.com/TouK/nussknacker/pull/2280) Added optional `defaultValue` field to `Parameter`. In `GenericNodeTransformation` can be set to `None` - values will be determined automatically.
* [#2289](https://github.com/TouK/nussknacker/pull/2289) Savepoint path in `/api/adminProcessManagement/deploy` endpoint is passed as a `savepointPath` parameter instead of path segment.
* [#2293](https://github.com/TouK/nussknacker/pull/2293) Enhancement: change `nodeCategoryMapping` configuration to `componentsGroupMapping`
* [#2301](https://github.com/TouK/nussknacker/pull/2301) [#2620](https://github.com/TouK/nussknacker/pull/2620) `GenericNodeTransformation.initialParameters` was removed - 
  now `GenericNodeTransformation.contextTransformation` is used instead. To make Admin tab -> Invoke service form working, use `WithLegacyStaticParameters` trait
* [#2409](https://github.com/TouK/nussknacker/pull/2409) `JsonValidator` is now not determined by default based on `JsonParameterEditor` but must be explicitly defined by `@JsonValidator` annotation 
* [#2304](https://github.com/TouK/nussknacker/pull/2304) Upgrade to Flink 1.14. Pay attention to Flink dependencies - in some (e.g. runtime) there is no longer scala version.
* [#2295](https://github.com/TouK/nussknacker/pull/2295) `FlinkLazyParameterFunctionHelper` allows (and sometimes requires) correct exception handling
* [#2307](https://github.com/TouK/nussknacker/pull/2307) Changed `nussknacker-kafka` module name to `nussknacker-kafka-util`  
* [#2310](https://github.com/TouK/nussknacker/pull/2310) Changed `nussknacker-process` module name to `nussknacker-flink-engine`  
* [#2300](https://github.com/TouK/nussknacker/pull/2300) [#2343](https://github.com/TouK/nussknacker/pull/2343) Enhancement: refactor and improvements at components group:
  * Provided `ComponentGroupName` as VO
  * `SingleNodeConfig` was renamed to `SingleComponentConfig` and moved from `pl.touk.nussknacker.engine.api.process` package to `pl.touk.nussknacker.engine.api.component`
  * Configuration `category` in node configuration was replaced by `componentGroup`
  * Configuration `nodes` in model configuration was replaced by `componentsUiConfig`
  * Additional refactor: `ProcessToolbarService` moved from `pl.touk.nussknacker.ui.service` package to `pl.touk.nussknacker.ui.process`
  * Additional refactor: `ProcessToolbarService` moved from `pl.touk.nussknacker.ui.service` package to `pl.touk.nussknacker.ui.process`
  * `DefinitionPreparer` was renamed to `ComponentDefinitionPreparer`
  * `NodesConfigCombiner` was removed
  * REST API /api/processDefinitionData/* response JSON was changed:
    * `nodesToAdd` was renamed to `componentGroups`
    * `posibleNode` was renamed to `components`
    * `nodesConfig` was renamed to `componentsConfig`
    *  config `icon` property from `componentsConfig` right now should be relative to `http.publicPath` e.g. `/assets/components/Filter.svg` (before was just `Filter.svg`) or url (with `http` / `https`)
* [#2346](https://github.com/TouK/nussknacker/pull/2346) Remove `endResult` from `Sink` in graph. 
  * `Sink` no longer defines `testOutput` method - they should be handled by respective implementations
  * Change in definition of `StandaloneSink` previously `StandaloneSinkWithParameters`, as output always has to be computed with sink parameters now
  * Changes in definition of `FlinkSink`, to better handle capturing test data
  * Removal of `.sink` method in `GraphBuilder` - use `.emptySink` if suitable
* [#2331](https://github.com/TouK/nussknacker/pull/2331) 
  * `KafkaAvroBaseTransformer` companion object renamed to `KafkaAvroBaseComponentTransformer` 
  * `KryoGenericRecordSchemaIdSerializationSupport` renamed to `GenericRecordSchemaIdSerializationSupport` 
* [#2305](https://github.com/TouK/nussknacker/pull/2305) Enhancement: change `processingTypeToDashboard` configuration to `scenarioTypeToDashboard`
* [#2296](https://github.com/TouK/nussknacker/pull/2296) Scenarios & Fragments have separate TypeSpecificData implementations. Also, we remove `isSubprocess` field from process json, and respectively from MetaData constructor. See corresponding db migration `V1_031__FragmentSpecificData.scala`
* [#2368](https://github.com/TouK/nussknacker/pull/2368) `WithCategories` now takes categories as an `Option[List[String]]` instead of `List[String]`. 
You should wrap given list of categories with `Some(...)`. `None` mean that component will be available in all categories.
* [#2360](https://github.com/TouK/nussknacker/pull/2360) `union`, `union-memo` and `dead-end` components were extracted from `model/genericModel.jar` to `components/baseComponents.jar`
If you have your own `application.conf` which changes `scenarioTypes`, you should add `"components/baseComponents.jar"` entry into `classPath` array
* [#2337](https://github.com/TouK/nussknacker/pull/2337) Extract base engine from standalone
  * Common functionality of base engine (i.e. microservice based, without Flink) is extracted to `base-api` and `base-runtime`
  * new API for custom components (`pl.touk.nussknacker.engine.baseengine.api.customComponentTypes`)
  * `StandaloneProcessInterpreter` becomes `StandaloneScenarioEngine`
  * Replace `Either[NonEmptyList[Error], _]` with `ValidatedNel[Error, _]` as return type
  * `StandaloneContext` becomes `EngineRuntimeContext`
* [#2349](https://github.com/TouK/nussknacker/pull/2349) `queryable-state` module was removed, `FlinkQueryableClient` was moved to `nussknacker-flink-manager`. `PrettyValidationErrors`, `CustomActionRequest` and `CustomActionResponse` moved from `nussknacker-ui` to `nussknacker-restmodel`.
* [#2361](https://github.com/TouK/nussknacker/pull/2361) Removed `security` dependency from `listener-api`. `LoggedUser` replaced with dedicated class in `listener-api`.
* [#2385](https://github.com/TouK/nussknacker/pull/2385) Deprecated `CustomStreamTransformer.clearsContext` was removed. Use
```
@MethodToInvoke
def execute(...) = 
  ContextTransformation
    .definedBy(ctx => Valid(ctx.clearVariables ...))
    .implementedBy(...)
}
```
instead.
* [#2348](https://github.com/TouK/nussknacker/pull/2348) [#2459](https://github.com/TouK/nussknacker/pull/2459) [#2486](https://github.com/TouK/nussknacker/pull/2486) 
  [#2490](https://github.com/TouK/nussknacker/pull/2490) [#2496](https://github.com/TouK/nussknacker/pull/2496) [#2536](https://github.com/TouK/nussknacker/pull/2536)
  Introduce `KafkaDeserializationSchema` and `KafkaSerializationSchema` traits to decouple from flink dependency. move `KeyedValue` to `nussknacker-util`, move `SchemaRegistryProvider` to `utils/avro-util`
  To move between nussknacker's/flink's Kafka(De)serializationSchema use `wrapToFlink(De)serializatioinSchema` from `FlinkSerializationSchemaConversions`.
  `SchemaRegistryProvider` and `ConfluentSchemaRegistryProvider` is now in `nussknacker-avro-util` module. `FlinkSourceFactory` is gone - use `SourceFactory` instead.
  `KafkaSourceFactory`, `KafkaAvroSourceFactory`, `KafkaSinkFactory`, `KafkaAvroSinkFactory`, and `ContextIdGenerator` not depends on flink.
  Extracted `KafkaSourceImplFactory`, `KafkaSinkImplFactory` and `KafkaAvroSinkImplFactory` which deliver implementation of component (after all validations and parameters evaluation).
  Use respectively: `FlinkKafkaSourceImplFactory`, `FlinkKafkaSinkImplFactory` and `FlinkKafkaAvroSinkImplFactory` to deliver flink implementations.
  Moved non-flink specific serializers, deserializers, `BestEffortAvroEncoder`, `ContextIdGenerator`s and `RecordFormatter`s to kafka-util/avro-util
  `KafkaDelayedSourceFactory` is now `DelayedKafkaSourceFactory`. `FixedRecordFormatterFactoryWrapper` moved to `RecordFormatterFactory`
* [#2477](https://github.com/TouK/nussknacker/pull/2477) `FlinkContextInitializer` and `FlinkGenericContextInitializer` merged to `ContextInitializer`, 
 `BasicFlinkContextInitializer` and `BasicFlinkGenericContextInitializer` merged to `BasicContextInitializer`. All of them moved to `pl.touk.nussknacker.engine.api.process` package.
 `ContextInitializer.validationContext` returns `ValidatedNel` - before this change errors during context initialization weren't accumulated.
 `ContextInitializingFunction` now is a scala's function instead of Flink's MapFunction. You should wrap it with `RichLifecycleMapFunction` to make sure that it will be opened correctly by Flink. 
 `InputMeta` was moved to `kafka-util` module. 
* [#2389](https://github.com/TouK/nussknacker/pull/2389) [#2391](https://github.com/TouK/nussknacker/pull/2391) `deployment-manager-api` module was extracted and `DeploymentManagerProvider`,
`ProcessingTypeData` and `QueryableClient` was moved from `interpreter` into it. `DeploymentManager`, `CustomAction` and `ProcessState` was moved from `api` to `deployment-manager-api`. `ProcessingType` was moved to `rest-model` package.
* [#2393](https://github.com/TouK/nussknacker/pull/2393) Added `ActorSystem`, `ExecutionContext` and `SttpBackend` into `DeploymentManagerProvider.createDeploymentManager`. During clean ups
also was removed `nussknacker-http-utils` dependency to `async-http-client-backend-future` and added `SttpBackend` to `CountsReporterCreator.createReporter` arguments.
* [#2397](https://github.com/TouK/nussknacker/pull/2397) Common `EngineRuntimeContext` lifecycle and `MetricsProvider`. This
may cause __runtime__ consequences - make sure your custom services/listeners invoke `open`/`close` correctly - especially in complex inheritance scenarios.
  * `Lifecycle` has now `EngineRuntimeContext` as parameter, `JobData` is embedded in it.
  * `TimeMeasuringService` replaces `GenericTimeMeasuringService`, Flink/Standalone flavours of `TimeMeasuringService` are removed
  * `EngineRuntimeContext` and `MetricsProvider` moved to base API, `RuntimeContextLifecycle` moved to base API as `Lifecycle`
  * `GenericInstantRateMeter` is now `InstantRateMeter`
  * Flink `RuntimeContextLifecycle` should be replaced in most cases by `Lifecycle`
  * In Flink engine `MetricsProvider` (obtained with `EngineRuntimeContext`) should be used in most places instead of `MetricUtils`
* [#2486](https://github.com/TouK/nussknacker/pull/2486) `Context.withInitialId` is deprecated now - use `EngineRuntimeContext.contextIdGenerator` instead.
  `EngineRuntimeContext` can be accessible via `FlinkCustomNodeContext.convertToEngineRuntimeContext`
* [#2377](https://github.com/TouK/nussknacker/pull/2377) [#2534](https://github.com/TouK/nussknacker/pull/2534) Removed `clazz` from `SourceFactory`. Remove generic parameter from `Source` and `SourceFactory`. 
  Return type of source should be returned either by:
  - `returnType` field of `@MethodToInvoke`
  - `ContextTransformation` API
  - `GenericNodeTransformer` API
  - `SourceFactory.noParam` 
* [#2453](https://github.com/TouK/nussknacker/pull/2453) Custom actions for `PeriodicDeploymentManager` now can be defined and implemented outside this class, in `PeriodicCustomActionsProvider` created by `PeriodicCustomActionsProviderFactory`.
  If you do not need them, just pass `PeriodicCustomActionsProviderFactory.noOp` to object's `PeriodicDeploymentManager` factory method.
* [#2501](https://github.com/TouK/nussknacker/pull/2501) `nussknacker-baseengine-components` module renamed to `nussknacker-lite-base-components`
* [#2221](https://github.com/TouK/nussknacker/pull/2221) ReflectUtils `fixedClassSimpleNameWithoutParentModule` renamed to `simpleNameWithoutSuffix`
* [#2495](https://github.com/TouK/nussknacker/pull/2495) TypeSpecificDataInitializer trait change to TypeSpecificDataInitializ
* [2245](https://github.com/TouK/nussknacker/pull/2245) `FailedEvent` has been specified in `FailedOnDeployEvent` and `FailedOnRunEvent`
## In version 1.0.0

* [#1439](https://github.com/TouK/nussknacker/pull/1439) [#2090](https://github.com/TouK/nussknacker/pull/2090) Upgrade do Flink 1.13.
  * `setTimeCharacteristic` is deprecated, and should be handled automatically by Flink. 
  * `UserClassLoader` was removed, use appropriate Flink objects or context ClassLoader. 
  * RocksDB configuration is turned on by `rocksdb.enable` instead of `rocksdb.checkpointDataUri` which is not used now. 
* [#2133](https://github.com/TouK/nussknacker/pull/2133) SQL Variable is hidden in generic model, please look at comment in `defaultModelConfig.conf`
* [#2152](https://github.com/TouK/nussknacker/pull/2152) `schedulePropertyExtractor` parameter of `PeriodicDeploymentManagerProvider`
  was changed to a factory, replace with a lambda creating the original property extractor.
* [#2159](https://github.com/TouK/nussknacker/pull/2159) `useTypingResultTypeInformation` option is now enabled by default
* [#2108](https://github.com/TouK/nussknacker/pull/2108) Changes in `ClassExtractionSettings`:
  - Refactor of classes defining extraction rules,
  - `TypedClass` has private `apply` method, please use `Typed.typedClass`
  - Fewer classes/methods are accessible in SpEL, in particular Scala collections, internal time API, methods returning or having parameters from excluded classes
* Changes in `OAuth2` security components:
  - refactoring of `OpenIdConnectService`, now it's named `GenericOidcService` (it's best to use `OidcService`, which can handle most of the configuration automatically)
* New security settings, in particular new flags in `ExpressionConfig`:
  - `strictMethodsChecking`
  - `staticMethodInvocationsChecking`
  - `methodExecutionForUnknownAllowed`
  - `dynamicPropertyAccessAllowed`
  - `spelExpressionExcludeList`
* [#2101](https://github.com/TouK/nussknacker/pull/2101) Global permissions can be arbitrary string, for admin user it's not necessary to return global permissions
* [#2182](https://github.com/TouK/nussknacker/pull/2182) To avoid classloader leaks during SQL `DriverManager` registration, HSQLDB (used e.g. for SQL Variable) is no longer included in model jars, it should be added in Flink `lib` dir 

## In version 0.4.0

* [#1479](https://github.com/TouK/nussknacker/pull/1479) `ProcessId` and `VersionId` moved to API included in `ProcessVersion`, remove spurious `ProcessId` and `ProcessVersionId` in restmodel.
* [#1422](https://github.com/TouK/nussknacker/pull/1422) Removed `ServiceReturningType` and `WithExplicitMethod`, use `EagerServiceWithStaticParameters`, `EnricherContextTransformation` or `SingleInputGenericNodeTransformation`
* [#1845](https://github.com/TouK/nussknacker/pull/1845)
  `AuthenticatorData` has been renamed to `AuthenticationResources` and changed into a trait, `apply` construction has
  been preserved. `AuthenticatorFactory` and its `createAuthenticator`  method has been renamed to
  `AuthenticationProvider` and `createAuthenticationResources`. It is recommended to rename the main class of any custom
  authentication module to `<Something>AuthenticationProvider` accordingly.
* [#1542](https://github.com/TouK/nussknacker/pull/1542)
  `KafkaConfig` now has new parameter `topicsExistenceValidationConfig`. When `topicsExistenceValidationConfig.enabled = true`
  Kafka sources/sinks do not validate if provided topic does not exist and cluster is configured with `auto.create.topics.enable=false`
* [#1416](https://github.com/TouK/nussknacker/pull/1416)
 `OAuth2Service` has changed. You can still use your old implementation by importing `OAuth2OldService` with an alias.
 `OAuth2ServiceFactory.create` method now accepts implicit parameters for an `ExecutionContext` and `sttp.HttpBackend`.
  You can ignore them to maintain previous behaviour, but it is always better to use them instead of locally defined ones.   
* [#1346](https://github.com/TouK/nussknacker/pull/1346) `AggregatorFunction` now takes type of stored state that can be 
  `immutable.SortedMap` (previous behaviour) or `java.util.Map` (using Flink's serialization) and `validatedStoredType` parameter for 
  providing better `TypeInformation` for aggregated values
* [#1343](https://github.com/TouK/nussknacker/pull/1343) `FirstAggregator` changed serialized state, it is not compatible, 
  ```Aggregator``` trait has new method ```computeStoredType``` 
* [#1352](https://github.com/TouK/nussknacker/pull/1352) and [#1568](https://github.com/TouK/nussknacker/pull/1568) AvroStringSettings class has been introduced, which allows control
  whether Avro type ```string``` is represented by ```java.lang.String``` (also in runtime) or ```java.lang.CharSequence```
  (implemented in runtime by ```org.apache.avro.util.Utf8```). This setting is available through environment variable 
  ```AVRO_USE_STRING_FOR_STRING_TYPE``` - default is `true`. Please mind that this setting is global - it applies to all processes running on Flink
  and also requires restarting TaskManager when changing the value.
* [#1361](https://github.com/TouK/nussknacker/pull/1361) Lazy variables are removed, you should use standard enrichers for those cases.
  Their handling has been source of many problems and they made it harder to reason about the exeuction of process.   
* [#1373](https://github.com/TouK/nussknacker/pull/1373) Creating `ClassLoaderModelData` directly is not allowed, use
  `ModelData.apply` with plain config, wrapping with ModelConfigToLoad by yourself is not needed.
* [#1406](https://github.com/TouK/nussknacker/pull/1406) `ServiceReturningType` is deprecated in favour of `EagerService` 
* [#1445](https://gihub.com/TouK/nussknacker/pull/1445) `RecordFormatter` now handles `TestDataSplit` for Kafka sources. It is required in `KafkaSource` creation, instead of `TestDataSplit` 
* [#1433](https://github.com/TouK/nussknacker/pull/1433) Pass DeploymentData to process via JobData, additional parameters to deployment methods are needed. Separate `ExternalDeploymentId` from `DeploymentId` (generated by NK)
* [#1466](https://github.com/TouK/nussknacker/pull/1466) `ProcessManager.deploy` can return `ExternalDeploymentId`       
* [#1464](https://github.com/TouK/nussknacker/pull/1464) 
  - Slight change of API of `StringKeyedValueMapper`
  - Change of semantics of some parameters of `AggregatorFunction`, `AggregatorFunctionMixin` (storedAggregateType becomes aggregateElementType)  
* [#1405](https://github.com/TouK/nussknacker/pull/1405) 'KafkaAvroSink' requires more generic 'AvroSinkValue' as value parameter
* [#1510](https://github.com/TouK/nussknacker/pull/1510)
  - Change of `FlinkSource` API: sourceStream produces stream of initialized `Context` (`DataStream[Context]`)
    This initialization step was previously performed within `FlinkProcessRegistrar.registerSourcePart`. Now it happens explicitly within the flink source.
  - `FlinkIntermediateRawSource` is used as an extension to flink sources, it prepares source with typical stream transformations (add source function, set uid, assign timestamp, initialize `Context`)
  - `FlinkContextInitializer` is used to initialize `Context`. It provides map function that transforms raw event (produced by flink source function) into `Context` variable.
    Default implementation of `FlinkContextInitializer`, see `BasicFlinkContextInitializer`, sets raw event value to singe "input" variable.
  - For sources based on `GenericNodeTransformation` it allows to initialize `Context` with more than one variable.
    Default implementation of initializer, see `BasicFlinkGenericContextInitializer`, provides default definition of variables as a `ValidationContext` with single "input" variable.
    The implementation requires to provide separately the definition of "input" variable type (`TypingResult`).
    See `GenericSourceWithCustomVariablesSample`.
  - To enable "test source" functionality, a source needs to be extended with `SourceTestSupport`.
  - For flink sources that use `TestDataParserProvider` switch to `FlinkSourceTestSupport` (which is used to provide "test source" functionality for flink sources).
  - Old `TestDataParserProvider` is renamed to `SourceTestSupport`
  - To enable test data generator for "test source" , a source needs to be extended with both `SourceTestSupport` and `TestDataGenerator`.
    What was related to "test source" functionality and was obsolete in `FlinkSource` now is excluded to `FlinkSourceTestSupport`.
  - `FlinkCustomNodeContext` has access to `TypeInformationDetection`, it allows to get TypeInformation for the node stream mapping from ValidationContext.
  - For kafka sources `RecordFormatter` parses raw test data to `ConsumerRecord` which fits into deserializer (instead of `ProducerRecord` that required another transformation).
  - Definitions of names of common `Context` variables are moved to `VariableConstants` (instead of `Interpreter`).
* [#1497](https://github.com/TouK/nussknacker/pull/1497) Changes in `PeriodicProcessManager`, change `PeriodicProperty` to `ScheduleProperty`
* [#1499](https://github.com/TouK/nussknacker/pull/1499)
  - trait `KafkaAvroDeserializationSchemaFactory` uses both key and value ClassTags and schemas (instead of value-only), check the order of parameters.
  - ClassTag is provided in params in avro key-value deserialization schema factory: `KafkaAvroKeyValueDeserializationSchemaFactory`
  - `BaseKafkaAvroSourceFactory` is able to read both key and value schema determiner to build proper DeserializationSchema (support for keys is not fully introduced in this change)
* [#1514](https://github.com/TouK/nussknacker/pull/1514) `ExecutionConfigPreparer` has different method parameter - `JobData`, which has more info than previous parameters
* [#1532](https://github.com/TouK/nussknacker/pull/1532) `TypedObjectTypingResult#fields` uses now `scala.collection.immutable.ListMap` to keep fields order
* [#1546](https://github.com/TouK/nussknacker/pull/1546) `StandaloneCustomTransformer` now takes a list of `Context` objects, to process them in one go
* [#1557](https://github.com/TouK/nussknacker/pull/1556) Some classes from standalone engine were moved to standalone api to remove engine to (model) utils dependency:
  `StandaloneContext`, `StandaloneContextLifecycle`, `MetricsProvider`
* [#1558](https://github.com/TouK/nussknacker/pull/1558) `FlinkProcessRegistrar` takes configuration directly from `FlinkProcessCompiler` (this can affect some tests setup)
* [#1631](https://github.com/TouK/nussknacker/pull/1631) Introduction of `nussknacker.config.locations` property, drop use of standard `config.file` property. Model configuration no longer has direct access to root UI config.
* [#1512](https://github.com/TouK/nussknacker/pull/1512)
  - Replaced `KafkaSourceFactory` with source based on `GenericNodeTransformation`, which gives access to setup of `ValidationContext` and `Context` initialization.
    To migrate `KafkaSourceFactory`:
    - provide deserializer factory (source factory requires deserialization to `ConsumerRecord`):
      - use `ConsumerRecordDeserializationSchemaFactory` with current `DeserializationSchema` as a value deserializer, add key deserializer (e.g. org.apache.kafka.common.serialization.StringDeserializer)
      - or use `FixedValueDeserializationSchemaFactory` with simple key-as-string deserializer
    - provide RecordFormatterFactory
      - use `ConsumerRecordToJsonFormatterFactory` for whole key-value-and-metadata serialization
      - or, for value-only-and-without-metadata scenario, you can use current `RecordFormater` wrapped in `FixedRecordFormatterFactoryWrapper`
    - provide timestampAssigner that is able to extract time from `ConsumerRecord[K, V]`
  - Removed `BaseKafkaSourceFactory` with multiple topics support:
    use `KafkaSourceFactory` instead, see "source with two input topics" test case
  - Removed `SingleTopicKafkaSourceFactory`:
    use `KafkaSourceFactory` with custom `prepareInitialParameters`, `contextTransformation` and `extractTopics` to alter parameter list and provide constant topic value.
  - `TypingResultAwareTypeInformationCustomisation` is moved to package pl.touk.nussknacker.engine.flink.api.typeinformation

  Example of source with value-only deserialization and custom timestampAssigner:
  ```
  // provide new deserializer factory with old schema definition for event's value
  val oldSchema = new EspDeserializationSchema[SampleValue](bytes => io.circe.parser.decode[SampleValue](new String(bytes)).right.get)
  val schemaFactory: KafkaDeserializationSchemaFactory[ConsumerRecord[String, SampleValue]] = new FixedValueDeserializationSchemaFactory(oldSchema)

  // ... provide timestampAssigner that extracts timestamp from SampleValue.customTimestampField
  // ... or use event's metadata: record.timestamp()
  def timestampExtractor(record: ConsumerRecord[String, SampleValue]): Long = record.value().customTimestampField
  val watermarkHandler = StandardTimestampWatermarkHandler.boundedOutOfOrderness[ConsumerRecord[String, SampleValue]](timestampExtractor, java.time.Duration.ofMinutes(10L))
  val timestampAssigner: Option[TimestampWatermarkHandler[ConsumerRecord[String, SampleValue]]] = Some(watermarkHandler)

  // ... provide RecordFormatterFactory that allows to generate and parse test data with key, headers and other metadata
  val formatterFactory: RecordFormatterFactory = new ConsumerRecordToJsonFormatterFactory[String, SampleValue]

  // ... and finally
  val sourceFactory = new KafkaSourceFactory[String, SampleValue](schemaFactory, timestampAssigner, formatterFactory, dummyProcessObjectDependencies)
  ```
* [#1651](https://github.com/TouK/nussknacker/pull/1651) `KafkaAvroSourceFactory` provides additional #inputMeta variable with event's metadata.
  - That source now has key and value type parameters. That parameters are relevant for sources handling `SpecificRecord`s. For `GenericRecords` use explicitly `KafkaAvroSourceFactory[Any, Any]`.
  - `SpecificRecordKafkaAvroSourceFactory` extends whole `KafkaAvroSourceFactory` with context validation and initialization
  - New flag in `KafkaConfig`: `useStringForKey` determines if event's key should be intepreted as ordinary String (which is default scenario). It is used in deserialization and for generating/parsing test data.
  - `SchemaRegistryProvider` now provides factories to produce SchemaRegistryClient and RecordFormatter.
  - For `ConfluentSchemaRegistryProvider` KafkaConfig and ProcessObjectDependencies (that contains KafkaConfig data) are no longer required. That configuration is required by factories in the moment the creation of requested objects
    that happens in `KafkaAvroSourceFactory` (and that makes that all objects within `KafkaAvroSourceFactory` see the same kafka configuration).
  - Removed:
    - `BaseKafkaAvroSourceFactory`, the class is incorporated into `KafkaAvroSourceFactory` to provide elastic approach to create KafkaSource
    - `with ReturningType` for generic types (this is defined by ValidationContext, see also `KafkaContextInitializer` that allows to return more than one variable)
    - `KafkaAvroValueDeserializationSchemaFactory` (source requires deserialization to `ConsumerRecord[K, V]`, there are only deserializers based on `KafkaAvroKeyValueDeserializationSchemaFactory`)
    - `ConfluentKafkaAvroDeserializationSchemaFactory`, use `ConfluentKeyValueKafkaAvroDeserializationFactory`
    - `TupleAvroKeyValueKafkaAvroDeserializerSchemaFactory`, this approach is deprecated due to #inputMeta variable that contains key data

  To migrate `KafkaAvroSourceFactory`:
    - Provide `KafkaConfig` with correct `useStringForKey` flag value. By default we want to EvictableStatehandle keys as ordinary String and all topics related to such config require only value schema definitions (key schemas are ignored).
      For specific scenario, when complex key with its own schema is provided, this flag is false and all topics related to this config require both key and value schema definitions.
      Example of default KafkaConfig override:
      `override protected def prepareKafkaConfig: KafkaConfig = super.prepareKafkaConfig.copy(useStringForKey = false)`
    - provide your own `SchemaRegistryProvider` (or use `ConfluentSchemaRegistryProvider`)
    - custom RecordFormatter can be wrapped in `FixedRecordFormatterFactoryWrapper` (or keep `ConfluentAvroToJsonFormatterFactory`)
    - provide timestampAssigner that is able to extract time from `ConsumerRecord[K, V]` (see example above)
* [#1741](https://github.com/TouK/nussknacker/pull/1741) Minor changes in `KafkaUtils`, `NonTransientException` uses `Instant` instead of `LocalDateTime`
* [#1806](https://github.com/TouK/nussknacker/pull/1806) Remove old, deprecated API:
  - `EvictableState`, `RichEvictableState` - use `EvictableStateFunction`
  - `checkpointInterval` - use `checkpointConfig.checkpointInterval`
  - old versions of `sampleTransformers` - use newer ones
  - `MiniClusterExecutionEnvironment.runningJobs()` - use `flinkMiniClusterHolder.runningJobs()`  
* [#1807](https://github.com/TouK/nussknacker/pull/1807) Removed `jdbcServer`, please use Postgres for production-ready setups
* [#1799](https://github.com/TouK/nussknacker/pull/1799)
  - RecordFormatterFactory instead of one, uses two type parameters: K, V
  - ConfluentAvroToJsonFormatter is produced by ConfluentAvroToJsonFormatterFactory
  - ConfluentAvroToJsonFormatter produces test data in valid json format, does not use Separator
  - ConfluentAvroMessageFormatter has asJson method instead of writeTo
  - ConfluentAvroMessageReader has readJson method instead of readMessage
  Example test data object:
  ```
  {"keySchemaId":null,"valueSchemaId":1,"consumerRecord":{"key":null,"value":{"first":"Jan","last":"Kowalski"},"topic":"testAvroRecordTopic1","partition":0,"offset":0,"timestamp":1624279687756,"timestampType":"CreateTime","headers":{},"leaderEpoch":0}}
  ```
* [#1663](https://github.com/TouK/nussknacker/pull/1663) Default `FlinkExceptionHandler` implementations are deprecated, use `ConfigurableExceptionHandler` instead.
* [#1731](https://github.com/TouK/nussknacker/pull/1731) RockDB config's flag `incrementalCheckpoints` is turned on by default.
* [#1825](https://github.com/TouK/nussknacker/pull/1825) Default dashboard renamed from `flink-esp` to `nussknacker-scenario`
* [#1836](https://github.com/TouK/nussknacker/pull/1836) Change default `kafka.consumerGroupNamingStrategy` to `processId-nodeId`.     
* [#1357](https://github.com/TouK/nussknacker/pull/1357) Run mode added to nodes. `ServiceInvoker` interface was extended with new, implicit `runMode` parameter. 
* [#1836](https://github.com/TouK/nussknacker/pull/1836) Change default `kafka.consumerGroupNamingStrategy` to `processId-nodeId`.
* [#1886](https://github.com/TouK/nussknacker/pull/1886) aggregate-sliding with emitWhenEventLeft = true, aggregate-tumbling and aggregate-session components now
  doesn't emit full context of variables that were before node (because of performance reasons and because that wasn't obvious which one context is emitted).
  If you want to emit some information other than aggregated value and key (availabled via new `#key` variable), you should use `#AGG.map` expression in `aggregateBy`.
* [#1910](https://github.com/TouK/nussknacker/pull/1910) `processTypes` renamed to `scenarioTypes`. You can still use old `processTypes` configuration. Old configuration will be removed in version `0.5.0`. 
* Various naming changes:
  * [#1917](https://github.com/TouK/nussknacker/pull/1917) configuration of `engineConfig` to `deploymentConfig`                           
  * [#1921](https://github.com/TouK/nussknacker/pull/1921) `ProcessManager` to `DeploymentManager`                           
  * [#1927](https://github.com/TouK/nussknacker/pull/1927) Rename `outer-join` to `single-side-join`
   
          
## In version 0.3.0

* [#1313](https://github.com/TouK/nussknacker/pull/1313) Kafka Avro API passes `KafkaConfig` during `TypeInformation` determining
* [#1305](https://github.com/TouK/nussknacker/pull/1305) Kafka Avro API passes `RuntimeSchemaData` instead of `Schema` in various places
* [#1304](https://github.com/TouK/nussknacker/pull/1304) `SerializerWithSpecifiedClass` was moved to `flink-api` module.
* [#1044](https://github.com/TouK/nussknacker/pull/1044) Upgrade to Flink 1.11. Current watermark/timestamp mechanisms are deprectated in Flink 1.11, 
 new API ```TimestampWatermarkHandler``` is introduced, with ```LegacyTimestampWatermarkHandler``` as wrapper for previous mechanisms.
* [#1244](https://github.com/TouK/nussknacker/pull/1244) `Parameter` has new parameter 'variablesToHide' with `Set` of variable names
that will be hidden before parameter's evaluation
* [#1159](https://github.com/TouK/nussknacker/pull/1159) [#1170](https://github.com/TouK/nussknacker/pull/1170) Changes in `GenericNodeTransformation` API:
  - Now `implementation` takes additional parameter with final state value determined during `contextTransformation`
  - `DefinedLazyParameter` and `DefinedEagerParameter` holds `expression: TypedExpression` instead of `returnType: TypingResult`
  - `DefinedLazyBranchParameter` and `DefinedEagerBranchParameter` holds `expressionByBranchId: Map[String, TypedExpression]` instead of `returnTypeByBranchId: Map[String, TypingResult]`
* [#1083](https://github.com/TouK/nussknacker/pull/1083)
  - Now `SimpleSlidingAggregateTransformerV2` and `SlidingAggregateTransformer` is deprecated in favour of `SlidingAggregateTransformerV2`
  - Now `SimpleTumblingAggregateTransformer` is deprecated in favour of `TumblingAggregateTransformer`
  - Now `SumAggregator`, `MaxAggregator` and `MinAggregator` doesn't change type of aggregated value (previously was changed to Double)
  - Now `SumAggregator`, `MaxAggregator` and `MinAggregator` return null instead of `0D`/`Double.MaxValue`/`Double.MinValue` for case when there was no element added before `getResult`

* [#1149](https://github.com/TouK/nussknacker/pull/1149) FlinkProcessRegistrar refactor (can affect test code) 
* [#1166](https://github.com/TouK/nussknacker/pull/1166) ```model.conf``` should be renamed to ```defaultModelConfig.conf```
* [#1218](https://github.com/TouK/nussknacker/pull/1218) FlinkProcessManager is no longer bundled in ui uber-jar. In docker/tgz distribution
* [#1255](https://github.com/TouK/nussknacker/pull/1255) Moved displaying `Metrics tab` to `customTabs`
* [#1257](https://github.com/TouK/nussknacker/pull/1257) Improvements: Flink test util package
    - Added methods: `cancelJob`, `submitJob`, `listJobs`, `runningJobs` to `FlinkMiniClusterHolder`
    - Deprecated: `runningJobs`, from `MiniClusterExecutionEnvironment`
    - Removed: `getClusterClient` from `FlinkMiniClusterHolder` interface, because of flink compatibility at Flink 1.9 
    - Renamed: `FlinkStreamingProcessRegistrar` to `FlinkProcessManager`
* [#1303](https://github.com/TouK/nussknacker/pull/1303) TypedObjectTypingResult has a new field: additionalInfo

## In version 0.2.0

* [#1104](https://github.com/TouK/nussknacker/pull/1104) Creation of `FlinkMiniCluster` is now extracted from `StoppableExecutionEnvironment`. You should create it using e.g.:
  ```
  val flinkMiniClusterHolder = FlinkMiniClusterHolder(FlinkTestConfiguration.configuration(parallelism))
  flinkMiniClusterHolder.start()
  ```
  and then create environment using:
  ```
  flinkMiniClusterHolder.createExecutionEnvironment()
  ```
  . At the end you should cleanup `flinkMiniClusterHolder` by:
  ```
  flinkMiniClusterHolder.stop()
  ```
  . `FlinkMiniClusterHolder` should be created once for test class - it is thread safe and resource expensive. `MiniClusterExecutionEnvironment` in the other hand should be created for each process.
  It is not thread safe because underlying `StreamExecutionEnvironment` is not. You can use `FlinkSpec` to achieve that.
* [#1077](https://github.com/TouK/nussknacker/pull/1077)
  - `pl.touk.nussknacker.engine.queryablestate.QueryableClient` was moved from `queryableState` module to `pl.touk.nussknacker.engine.api.queryablestate` package in `api` module
  - `pl.touk.nussknacker.engine.queryablestate.QueryableState` was moved to `pl.touk.nussknacker.engine.api.queryablestate`
  - CustomTransformers from `pl.touk.nussknacker.engine.flink.util.transformer` in `flinkUtil` module were moved to new `flinkModelUtil` module.
  - `pl.touk.nussknacker.engine.testing.EmptyProcessConfigCreator` was moved from `interpreter` module to `pl.touk.nussknacker.engine.util.process` package in `util` module
* [#1039](https://github.com/TouK/nussknacker/pull/1039) Generic parameter of `LazyParameter[T]` has upper bound AnyRef now to avoid problems with bad type extraction.
It caused changes `Any` to `AnyRef` in a few places - mainly `FlinkLazyParameterFunctionHelper` and `FlinkCustomStreamTransformation`
* [#1039](https://github.com/TouK/nussknacker/pull/1039) `FlinkStreamingProcessRegistrar.apply` has a new parameter of type `ExecutionConfigPreparer`.
In production code you should pass `ExecutionConfigPreparer.defaultChain()` there and in test code you should pass `ExecutionConfigPreparer.unOptimizedChain()`. See scaladocs for more info.
If you already have done some Flink's `ExecutionConfig` set up before you've registered process, you should consider create your own chain using `ExecutionConfigPreparer.chain()`.
* [#1039](https://github.com/TouK/nussknacker/pull/1039) `FlinkSourceFactory` doesn't take `TypeInformation` type class as a generic parameter now. Instead of this, it takes `ClassTag`.
`TypeInformation` is determined during source creation. `typeInformation[T]` method was moved from `BasicFlinkSource` to `FlinkSource` because still must be some place to determine it for tests purpose.
* [#965](https://github.com/TouK/nussknacker/pull/965) 'aggregate' node in generic model was renamed to 'aggregate-sliding'
* [#922](https://github.com/TouK/nussknacker/pull/922) HealthCheck API has new structure, naming and json responses:
  - old `/healthCheck` is moved to `/healthCheck/process/deployment`
  - old `/sanityCheck` is moved to `/healthCheck/process/validation`
  - top level `/healthCheck` indicates general "app-is-running" state

* [#879](https://github.com/TouK/nussknacker/pull/879) Metrics use variables by default, see [docs](https://github.com/TouK/nussknacker/blob/staging/docs/Metrics.md)
  to enable old mode, suitable for graphite protocol. To use old way of sending:
    - put `globalParameters.useLegacyMetrics = true` in each model configuration (to configure metrics sending in Flink)
    - put: 
    ```
    countsSettings {
      user: ...
      password: ...
      influxUrl: ...
      metricsConfig {
        nodeCountMetric: "nodeCount.count"
        sourceCountMetric: "source.count"
        nodeIdTag: "action"
        countField: "value"

      }
    }
    ```
* Introduction to KafkaAvro API: 
    [#871](https://github.com/TouK/nussknacker/pull/871), 
    [#881](https://github.com/TouK/nussknacker/pull/881), 
    [#903](https://github.com/TouK/nussknacker/pull/903), 
    [#981](https://github.com/TouK/nussknacker/pull/981), 
    [#989](https://github.com/TouK/nussknacker/pull/989), 
    [#998](https://github.com/TouK/nussknacker/pull/998), 
    [#1007](https://github.com/TouK/nussknacker/pull/1007), 
    [#1014](https://github.com/TouK/nussknacker/pull/1014),
    [#1034](https://github.com/TouK/nussknacker/pull/1034),
    [#1041](https://github.com/TouK/nussknacker/pull/1041)

API for `KafkaAvroSourceFactory` was changed:

`KafkaAvroSourceFactory` old way:
```
val clientFactory = new SchemaRegistryClientFactory
val source = new KafkaAvroSourceFactory(
  new AvroDeserializationSchemaFactory[GenericData.Record](clientFactory, useSpecificAvroReader = false),
  clientFactory,
  None,
  processObjectDependencies = processObjectDependencies
)
```

`KafkaAvroSourceFactory` new way :
```
val schemaRegistryProvider = ConfluentSchemaRegistryProvider(processObjectDependencies)
val source = new KafkaAvroSourceFactory(schemaRegistryProvider, processObjectDependencies, None)
```

Provided new API for Kafka Avro Sink:

```
val kafkaAvroSinkFactory = new KafkaAvroSinkFactory(schemaRegistryProvider, processObjectDependencies)
```

Additional changes:
- Bump up confluent package to 5.5.0
- (Refactor Kafka API) Moved `KafkaSourceFactory` to `pl.touk.nussknacker.engine.kafka.sink` package
- (Refactor Kafka API) Changed `BaseKafkaSourceFactory`, now it requires `deserializationSchemaFactory: KafkaDeserializationSchemaFactory[T]`
- (Refactor Kafka API) Moved `KafkaSinkFactory` to `pl.touk.nussknacker.engine.kafka.source` package
- (Refactor Kafka API) Renamed `SerializationSchemaFactory` to `KafkaSerializationSchemaFactory`
- (Refactor Kafka API) Renamed `DeserializationSchemaFactory` to `KafkaDeserializationSchemaFactory`
- (Refactor Kafka API) Renamed `FixedDeserializationSchemaFactory` to `FixedKafkaDeserializationSchemaFactory`
- (Refactor Kafka API) Renamed `FixedSerializationSchemaFactory` to `FixedKafkaSerializationSchemaFactory`
- (Refactor Kafka API) Removed `KafkaSerializationSchemaFactoryBase`
- (Refactor Kafka API) Replaced `KafkaKeyValueSerializationSchemaFactoryBase` by `KafkaAvroKeyValueSerializationSchemaFactory` (it handles only avro case now)
- (Refactor Kafka API) Removed `KafkaDeserializationSchemaFactoryBase`
- (Refactor Kafka API) Replaced `KafkaKeyValueDeserializationSchemaFactoryBase` by `KafkaAvroKeyValueDeserializationSchemaFactory` (it handles only avro case now)
- (Refactor KafkaAvro API) Renamed `AvroDeserializationSchemaFactory` to `ConfluentKafkaAvroDeserializationSchemaFactory` and moved to `avro.schemaregistry.confluent` package
- (Refactor KafkaAvro API) Renamed `AvroKeyValueDeserializationSchemaFactory` to `ConfluentKafkaAvroDeserializationSchemaFactory` and moved to `avro.schemaregistry.confluent` package
- (Refactor KafkaAvro API) Renamed `AvroSerializationSchemaFactory` to `ConfluentAvroSerializationSchemaFactory` and moved to `avro.schemaregistry.confluent` package
- (Refactor KafkaAvro API) Renamed `AvroKeyValueSerializationSchemaFactory` to `ConfluentAvroKeyValueSerializationSchemaFactory` and moved to `avro.schemaregistry.confluent` package
- (Refactor KafkaAvro API) Removed `FixedKafkaAvroSourceFactory` and `FixedKafkaAvroSinkFactory` (now we don't support fixed schema)
- (Refactor Kafka API) Replaced `topics: List[String]` by `List[PreparedKafkaTopic]` and removed `processObjectDependencies` in `KafkaSource`

Be aware that we are using avro 1.9.2 instead of default Flink's 1.8.2 (for java time logical types conversions purpose).

* [#1013](https://github.com/TouK/nussknacker/pull/1013) Expression evaluation is synchronous now. It shouldn't cause any problems 
(all languages were synchronous anyway), but some internal code may have to change.

## In version 0.1.2

* [#957](https://github.com/TouK/nussknacker/pull/957) Custom node `aggregate` from `generic` model has changed parameter 
 from `windowLengthInSeconds` to `windowLength` with human friendly duration input. If you have used it in process, you need
 to insert correct value again.
* [#954](https://github.com/TouK/nussknacker/pull/954) `TypedMap` is not a case class wrapping scala Map anymore. If you have
 done some pattern matching on it, you should use `case typedMap: TypedMap => typedMap.asScala` instead.

## In version 0.1.1

* [#930](https://github.com/TouK/nussknacker/pull/930) `DeeplyCheckingExceptionExtractor` was moved from `nussknacker-flink-util`
  module to `nussknacker-util` module.
* [#919](https://github.com/TouK/nussknacker/pull/919) `KafkaSource` constructor now doesn't take `consumerGroup`. Instead of this
 it computes `consumerGroup` on their own based on `kafka.consumerGroupNamingStrategy` in `modelConfig` (default set to `processId`).
 You can also override it by `overriddenConsumerGroup` optional parameter.
 Regards to this changes, `KafkaConfig` has new, optional parameter `consumerGroupNamingStrategy`.
* [#920](https://github.com/TouK/nussknacker/pull/920) `KafkaSource` constructor now takes `KafkaConfig` instead of using one
 that was parsed by `BaseKafkaSourceFactory.kafkaConfig`. Also if you parse Typesafe Config to `KafkaSource` on your own, now you should
 use dedicated method `KafkaConfig.parseConfig` to avoid further problems when parsing strategy will be changed.
* [#914](https://github.com/TouK/nussknacker/pull/914) `pl.touk.nussknacker.engine.api.definition.Parameter` has deprecated
 main factory method with `runtimeClass` parameter. Now should be passed `isLazyParameter` instead. Also were removed `runtimeClass`
 from variances of factory methods prepared for easy testing (`optional` method and so on).

## In version 0.1.0

* [#755](https://github.com/TouK/nussknacker/pull/755) Default async execution context does not depend on parallelism.
 `asyncExecutionConfig.parallelismMultiplier` has been deprecated and should be replaced with `asyncExecutionConfig.workers`.
 8 should be sane default value.
* [#722](https://github.com/TouK/nussknacker/pull/722) Old way of configuring Flink and model (via `flinkConfig` and `processConfig`) is removed.
 `processTypes` configuration should be used from now on. Example:
    ```
    flinkConfig {...}
    processConfig {...}
    ```
    becomes:
    ```
    processTypes {
      "type e.g. streaming" {
        deploymentConfig { 
          type: "flinkStreaming"
          PUT HERE PROPERTIES OF flinkConfig FROM OLD CONFIG 
        }
        modelConfig {
          classPath: PUT HERE VALUE OF flinkConfig.classPath FROM OLD CONFIG
          PUT HERE PROPERTIES OF processConfig FROM OLD CONFIG
        }
      }
    }
    ```
* [#763](https://github.com/TouK/nussknacker/pull/763) Some API traits (ProcessManager, DictRegistry DictQueryService, CountsReporter) now extend `java.lang.AutoCloseable`.
* Old way of additional properties configuration should be replaced by the new one, which is now mapped to `Map[String, AdditionalPropertyConfig]`. Example in your config:
    ```
    additionalFieldsConfig: {
      mySelectProperty {
        label: "Description"
        type: "select"
        isRequired: false
        values: ["true", "false"]
      }
    }
    ```
    becomes:
    ```
    additionalPropertiesConfig {
      mySelectProperty {
        label: "Description"
        defaultValue: "false"
        editor: {
          type: "FixedValuesParameterEditor",
          possibleValues: [
            {"label": "Yes", "expression": "true"},
            {"label": "No", "expression": "false"}
          ]
        }
      }
    }
    ```  
* [#588](https://github.com/TouK/nussknacker/pull/588) [#882](https://github.com/TouK/nussknacker/pull/882) `FlinkSource` API changed, current implementation is now `BasicFlinkSource`
* [#839](https://github.com/TouK/nussknacker/pull/839) [#882](https://github.com/TouK/nussknacker/pull/882) `FlinkSink` API changed, current implementation is now `BasicFlinkSink`
* [#841](https://github.com/TouK/nussknacker/pull/841) `ProcessConfigCreator` API changed; note that currently all process objects are invoked with `ProcessObjectDependencies` as a parameter. The APIs of `KafkaSinkFactory`, `KafkaSourceFactory`, and all their implementations were changed. `Config` is available as property of `ProcessObjectDependencies` instance.
* [#863](https://github.com/TouK/nussknacker/pull/863) `restUrl` in `deploymentConfig` need to be preceded with protocol. Host with port only is not allowed anymore.
* Rename `grafanaSettings` to `metricsSettings` in configuration.

## In version 0.0.12

* Upgrade to Flink 1.7
* Refactor of custom transformations, dictionaries, unions, please look at samples in example or generic to see API changes
* Considerable changes to authorization configuration, please look at sample config to see changes
* Circe is now used by default instead of Argonaut, but still can use Argonaut in Displayable

## In version 0.0.11

* Changes in CustomStreamTransformer implementation, LazyInterpreter became LazyParameter, please look at samples to see changes in API

## In version 0.0.8

* Upgrade to Flink 1.4
* Change of format of Flink cluster configuration
* Parameters of sources and sinks are expressions now - automatic update of DB is available
* Change of configuration of Grafana dashboards
* Custom processes are defined in main configuration file now<|MERGE_RESOLUTION|>--- conflicted
+++ resolved
@@ -2,9 +2,6 @@
 
 To see the biggest differences please consult the [changelog](Changelog.md).
 
-<<<<<<< HEAD
-## In version 1.3.0
-=======
 ## In version 1.4.0 (Not released yet)
                  
 ### Configuration changes
@@ -16,8 +13,7 @@
 * [#2983](https://github.com/TouK/nussknacker/pull/2983) Extract Permission to extensions-api
   * Moved `pl.touk.nussknacker.ui.security.api.Permission` (security module) to `pl.touk.nussknacker.security.Permission` (extension-api module)
 
-## In version 1.3.0 
->>>>>>> 098ad1fc
+## In version 1.3.0
 
 ### Code API changes
 
