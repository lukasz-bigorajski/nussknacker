--- conflicted
+++ resolved
@@ -111,16 +111,12 @@
             .should("be.enabled")
             .click();
         cy.contains(/^apply/i).should("be.enabled");
-<<<<<<< HEAD
         cy.get("[data-testid=window]").matchImage({
             maxDiffThreshold: 0.01,
             screenshotConfig: {
                 blackout: ["[title=Name] + * input"],
             },
         });
-=======
-        cy.get("[data-testid=window]").matchImage({ maxDiffThreshold: 0.01 });
->>>>>>> f1d65dcb
     });
 
     it("should add documentation url in fragment properties and show it in modal within scenario", () => {
