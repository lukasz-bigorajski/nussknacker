--- conflicted
+++ resolved
@@ -1,9 +1,5 @@
 import React from "react";
-<<<<<<< HEAD
-import { Box, CircularProgress, ThemeProvider, circularProgressClasses, useTheme } from "@mui/material";
-=======
 import { Box, CircularProgress, createTheme, ThemeProvider, circularProgressClasses } from "@mui/material";
->>>>>>> f1d65dcb
 
 type Props = {
     show: boolean;
@@ -16,7 +12,7 @@
 export default LoaderSpinner;
 
 function CircularProgressWrapper() {
-    const theme = useTheme();
+    const theme = createTheme();
 
     return (
         <ThemeProvider theme={theme}>
