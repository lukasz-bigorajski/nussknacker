import "ace-builds/src-noconflict/ace";
import { isEmpty } from "lodash";
import React, { useCallback, useEffect, useMemo, useState } from "react";
import { useSelector } from "react-redux";
import { getProcessDefinitionData } from "../../../../../reducers/selectors/settings";
import { getProcessToDisplay } from "../../../../../reducers/selectors/graph";
import { BackendExpressionSuggester } from "./ExpressionSuggester";
import HttpService from "../../../../../http/HttpService";
import cn from "classnames";
import { allValid, Validator } from "../Validators";
import AceEditor from "./AceWithSettings";
import ValidationLabels from "../../../../modals/ValidationLabels";
import ReactAce from "react-ace/lib/ace";
import { EditorMode, ExpressionLang } from "./types";
<<<<<<< HEAD
=======
import type { Ace } from "ace-builds";
>>>>>>> c3dfdec3
import { SerializedStyles } from "@emotion/react";
import { CustomAceEditorCompleter } from "./CustomAceEditorCompleter";

interface InputProps {
    value: string;
    language: ExpressionLang | string;
    readOnly?: boolean;
    rows?: number;
    onValueChange: (value: string) => void;
    ref: React.Ref<ReactAce>;
    className?: string;
    style: SerializedStyles;
    cols: number;
    editorMode?: EditorMode;
}

interface Props {
    inputProps: InputProps;
    validators: Validator[];
    validationLabelInfo: string;
    showValidation?: boolean;
    isMarked?: boolean;
    variableTypes: Record<string, unknown>;
    editorMode?: EditorMode;
}

function ExpressionSuggest(props: Props): JSX.Element {
    const { isMarked, showValidation, inputProps, validators, variableTypes, validationLabelInfo } = props;

    const definitionData = useSelector(getProcessDefinitionData);
    const dataResolved = !isEmpty(definitionData);
    const { processingType } = useSelector(getProcessToDisplay);

    const { value, onValueChange, language } = inputProps;
    const [editorFocused, setEditorFocused] = useState(false);

    const expressionSuggester = useMemo(() => {
        return new BackendExpressionSuggester(language, variableTypes, processingType, HttpService);
    }, [processingType, variableTypes, language]);

    const [customAceEditorCompleter] = useState(() => new CustomAceEditorCompleter(expressionSuggester));
    useEffect(() => customAceEditorCompleter.replaceSuggester(expressionSuggester), [customAceEditorCompleter, expressionSuggester]);

    const onChange = useCallback((value: string) => onValueChange(value), [onValueChange]);
    const editorFocus = useCallback((editorFocused: boolean) => () => setEditorFocused(editorFocused), []);

    return dataResolved ? (
        <>
            <div
                className={cn([
                    "row-ace-editor",
                    showValidation && !allValid(validators, [value]) && "node-input-with-error",
                    isMarked && "marked",
                    editorFocused && "focused",
                    inputProps.readOnly && "read-only",
                ])}
            >
                <AceEditor
                    ref={inputProps.ref}
                    value={value}
                    onChange={onChange}
                    onFocus={editorFocus(true)}
                    onBlur={editorFocus(false)}
                    inputProps={inputProps}
                    customAceEditorCompleter={customAceEditorCompleter}
                />
            </div>
            {showValidation && <ValidationLabels validators={validators} values={[value]} validationLabelInfo={validationLabelInfo} />}
        </>
    ) : null;
}

export default ExpressionSuggest;<|MERGE_RESOLUTION|>--- conflicted
+++ resolved
@@ -12,10 +12,6 @@
 import ValidationLabels from "../../../../modals/ValidationLabels";
 import ReactAce from "react-ace/lib/ace";
 import { EditorMode, ExpressionLang } from "./types";
-<<<<<<< HEAD
-=======
-import type { Ace } from "ace-builds";
->>>>>>> c3dfdec3
 import { SerializedStyles } from "@emotion/react";
 import { CustomAceEditorCompleter } from "./CustomAceEditorCompleter";
 
