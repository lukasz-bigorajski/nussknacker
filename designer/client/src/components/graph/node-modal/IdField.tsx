--- conflicted
+++ resolved
@@ -10,13 +10,8 @@
 
 interface IdFieldProps {
     isEditMode?: boolean;
-<<<<<<< HEAD
-    node: NodeType;
+    node: UINodeType;
     renderFieldLabel: (paramName: string) => React.ReactNode;
-=======
-    node: UINodeType;
-    renderFieldLabel: (paramName: string) => JSX.Element;
->>>>>>> 1725f69f
     setProperty?: <K extends keyof NodeType>(property: K, newValue: NodeType[K], defaultValue?: NodeType[K]) => void;
     showValidation?: boolean;
     errors: NodeValidationError[];
