--- conflicted
+++ resolved
@@ -6,19 +6,10 @@
 import { DisableField } from "./DisableField";
 import ParameterList from "./ParameterList";
 import { ParameterExpressionField } from "./ParameterExpressionField";
-<<<<<<< HEAD
-import { NodeInput } from "../../withFocus";
-=======
->>>>>>> fed6db5f
 import { DescriptionField } from "./DescriptionField";
 import OutputParametersList from "./OutputParametersList";
-import { NodeRow } from "./NodeDetailsContent/NodeStyled";
 
-<<<<<<< HEAD
 interface FragmentInmput {
-=======
-type FragmentInputProps = {
->>>>>>> fed6db5f
     fieldErrors?: NodeValidationError[];
     findAvailableVariables?: ReturnType<typeof ProcessUtils.findAvailableVariables>;
     isEditMode?: boolean;
@@ -29,7 +20,6 @@
     setProperty: <K extends keyof NodeType>(property: K, newValue: NodeType[K], defaultValue?: NodeType[K]) => void;
     showSwitch?: boolean;
     showValidation?: boolean;
-<<<<<<< HEAD
 }
 
 export function FragmentInput(props: FragmentInmput): JSX.Element {
@@ -45,22 +35,6 @@
         showSwitch,
         showValidation,
     } = props;
-=======
-};
-
-export function FragmentInput({
-    fieldErrors,
-    findAvailableVariables,
-    isEditMode,
-    node,
-    parameterDefinitions,
-    processDefinitionData,
-    renderFieldLabel,
-    setProperty,
-    showSwitch,
-    showValidation,
-}: FragmentInputProps): JSX.Element {
->>>>>>> fed6db5f
     const setNodeState = useCallback((newParams) => setProperty("ref.parameters", newParams), [setProperty]);
     return (
         <NodeTableBody>
@@ -82,32 +56,6 @@
                 processDefinitionData={processDefinitionData}
                 editedNode={node}
                 setNodeState={setNodeState}
-<<<<<<< HEAD
-                createListField={(param, index) => {
-                    return (
-                        <ParameterExpressionField
-                            showSwitch={showSwitch}
-                            findAvailableVariables={findAvailableVariables}
-                            parameterDefinitions={parameterDefinitions}
-                            fieldErrors={fieldErrors}
-                            node={node}
-                            isEditMode={isEditMode}
-                            showValidation={showValidation}
-                            renderFieldLabel={renderFieldLabel}
-                            setProperty={setProperty}
-                            parameter={param}
-                            listFieldPath={`ref.parameters[${index}]`}
-                        />
-                    );
-                }}
-                createReadOnlyField={(params) => (
-                    <NodeRow>
-                        {renderFieldLabel(params.name)}
-                        <div className="node-value">
-                            <NodeInput type="text" value={params.expression.expression} disabled={true} />
-                        </div>
-                    </NodeRow>
-=======
                 isEditMode={isEditMode}
                 ListField={({ param, path }) => (
                     <ParameterExpressionField
@@ -123,7 +71,6 @@
                         parameter={param}
                         listFieldPath={path}
                     />
->>>>>>> fed6db5f
                 )}
             />
             <OutputParametersList
