--- conflicted
+++ resolved
@@ -109,10 +109,6 @@
             });
     }, [typeDefinition.outputParameters, variableNames]);
 
-<<<<<<< HEAD
-    return outputParameters && outputParameters.length === 0 ? null : (
-        <NodeRow key="outputVariableNames">
-=======
     const entries = Object.entries(variableNames);
 
     if (entries.length <= 0) {
@@ -120,8 +116,7 @@
     }
 
     return (
-        <div className="node-row" key="outputVariableNames">
->>>>>>> fed6db5f
+        <NodeRow key="outputVariableNames">
             <div className="node-label" title={t("parameterOutputs.outputsTitle", "Fragment outputs names")}>
                 {t("parameterOutputs.outputsText", "Outputs names:")}
             </div>
