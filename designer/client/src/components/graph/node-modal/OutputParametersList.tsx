import React, { useEffect, useMemo, useState } from "react";
import Field, { FieldType } from "./editors/field/Field";
import { allValid, errorValidator, Validator } from "./editors/Validators";
import { NodeType, NodeValidationError, ProcessDefinitionData } from "../../../types";
import ProcessUtils from "../../../common/ProcessUtils";
import { useDiffMark } from "./PathsToMark";
import { useTranslation } from "react-i18next";
import { NodeRow } from "./NodeDetailsContent/NodeStyled";
import { NodeLabelStyled } from "./fragment-input-definition/NodeStyled";

type OutputFieldProps = {
    autoFocus?: boolean;
    value: string;
    fieldProperty: string;
    fieldType: FieldType;
    isEditMode?: boolean;
    readonly?: boolean;
    renderedFieldLabel: JSX.Element;
    onChange: (value: string) => void;
    showValidation?: boolean;
    validators?: Validator[];
};

function OutputField({
    autoFocus,
    value,
    fieldProperty,
    fieldType,
    isEditMode,
    readonly,
    renderedFieldLabel,
    onChange,
    showValidation,
    validators = [],
}: OutputFieldProps): JSX.Element {
    const readOnly = !isEditMode || readonly;
    const className = !showValidation || allValid(validators, [value]) ? "node-input" : "node-input node-input-with-error";
    const [isMarked] = useDiffMark();

    return (
        <Field
            type={fieldType}
            isMarked={isMarked(`${fieldProperty}`)}
            readOnly={readOnly}
            showValidation={showValidation}
            autoFocus={autoFocus}
            className={className}
            validators={validators}
            value={value}
            onChange={onChange}
        >
            {renderedFieldLabel}
        </Field>
    );
}

const outputVariablePath = "ref.outputVariableNames";

export default function OutputParametersList({
    editedNode,
    processDefinitionData,
    fieldErrors,
    isEditMode,
    showValidation,
    renderFieldLabel,
    setProperty,
}: {
    editedNode: NodeType;
    processDefinitionData: ProcessDefinitionData;
    renderFieldLabel: (paramName: string) => JSX.Element;
    setProperty: <K extends keyof NodeType>(property: K, newValue: NodeType[K], defaultValue?: NodeType[K]) => void;
    fieldErrors?: NodeValidationError[];
    showValidation?: boolean;
    isEditMode?: boolean;
}): JSX.Element {
<<<<<<< HEAD
    const outputParameters = ProcessUtils.findNodeObjectTypeDefinition(
        editedNode,
        processDefinitionData.processDefinition,
    )?.outputParameters;
    const [params, setParams] = useState(() =>
        outputParameters?.reduce(
            (previousValue, currentValue) => ({
                ...previousValue,
                [currentValue]: editedNode.ref?.outputVariableNames?.[currentValue],
            }),
            {},
        ),
=======
    const currentVariableNames = editedNode.ref?.outputVariableNames;

    const typeDefinition = useMemo(
        () => ProcessUtils.findNodeObjectTypeDefinition(editedNode, processDefinitionData.processDefinition),
        [editedNode, processDefinitionData.processDefinition],
>>>>>>> 5d164561
    );
    const isDefinitionAvailable = !!typeDefinition.outputParameters && isEditMode;

    const [variableNames, setVariableNames] = useState<Record<string, string>>(() => {
        if (!isDefinitionAvailable) {
            return currentVariableNames;
        }

        const entries = typeDefinition.outputParameters.map((value) => [value, currentVariableNames?.[value]]);
        return Object.fromEntries(entries);
    });

    const { t } = useTranslation();

    useEffect(() => {
        if (!isDefinitionAvailable) {
            return;
        }
        setProperty(outputVariablePath, variableNames);
    }, [variableNames, setProperty, isDefinitionAvailable]);

<<<<<<< HEAD
    outputParameters
        ?.filter((paramName) => params[paramName] === undefined)
        .forEach((paramName) => {
            setParams((prevState) => ({ ...prevState, [paramName]: paramName }));
        });
=======
    useEffect(() => {
        typeDefinition.outputParameters
            ?.filter((paramName) => variableNames[paramName] === undefined)
            .forEach((paramName) => {
                setVariableNames((prevState) => ({
                    ...prevState,
                    [paramName]: paramName,
                }));
            });
    }, [typeDefinition.outputParameters, variableNames]);
>>>>>>> 5d164561

    const entries = Object.entries(variableNames);

    if (entries.length <= 0) {
        return null;
    }

    return (
        <NodeRow key="outputVariableNames">
            <NodeLabelStyled title={t("parameterOutputs.outputsTitle", "Fragment outputs names")}>
                {t("parameterOutputs.outputsText", "Outputs names:")}
            </NodeLabelStyled>
            <div className="node-value">
                <div className="fieldsControl">
<<<<<<< HEAD
                    {outputParameters?.map((paramName) => (
=======
                    {entries.map(([name, value]) => (
>>>>>>> 5d164561
                        <OutputField
                            key={name}
                            isEditMode={isEditMode}
                            showValidation={showValidation}
                            value={value === undefined ? name : value}
                            renderedFieldLabel={renderFieldLabel(name)}
                            onChange={(value) =>
                                setVariableNames((prevState) => ({
                                    ...prevState,
                                    [name]: value,
                                }))
                            }
                            fieldType={FieldType.input}
                            fieldProperty={name}
                            validators={[errorValidator(fieldErrors || [], `${outputVariablePath}.${name}`)]}
                        />
                    ))}
                </div>
            </div>
        </NodeRow>
    );
}<|MERGE_RESOLUTION|>--- conflicted
+++ resolved
@@ -73,26 +73,11 @@
     showValidation?: boolean;
     isEditMode?: boolean;
 }): JSX.Element {
-<<<<<<< HEAD
-    const outputParameters = ProcessUtils.findNodeObjectTypeDefinition(
-        editedNode,
-        processDefinitionData.processDefinition,
-    )?.outputParameters;
-    const [params, setParams] = useState(() =>
-        outputParameters?.reduce(
-            (previousValue, currentValue) => ({
-                ...previousValue,
-                [currentValue]: editedNode.ref?.outputVariableNames?.[currentValue],
-            }),
-            {},
-        ),
-=======
     const currentVariableNames = editedNode.ref?.outputVariableNames;
 
     const typeDefinition = useMemo(
         () => ProcessUtils.findNodeObjectTypeDefinition(editedNode, processDefinitionData.processDefinition),
         [editedNode, processDefinitionData.processDefinition],
->>>>>>> 5d164561
     );
     const isDefinitionAvailable = !!typeDefinition.outputParameters && isEditMode;
 
@@ -114,13 +99,6 @@
         setProperty(outputVariablePath, variableNames);
     }, [variableNames, setProperty, isDefinitionAvailable]);
 
-<<<<<<< HEAD
-    outputParameters
-        ?.filter((paramName) => params[paramName] === undefined)
-        .forEach((paramName) => {
-            setParams((prevState) => ({ ...prevState, [paramName]: paramName }));
-        });
-=======
     useEffect(() => {
         typeDefinition.outputParameters
             ?.filter((paramName) => variableNames[paramName] === undefined)
@@ -131,7 +109,6 @@
                 }));
             });
     }, [typeDefinition.outputParameters, variableNames]);
->>>>>>> 5d164561
 
     const entries = Object.entries(variableNames);
 
@@ -146,11 +123,7 @@
             </NodeLabelStyled>
             <div className="node-value">
                 <div className="fieldsControl">
-<<<<<<< HEAD
-                    {outputParameters?.map((paramName) => (
-=======
                     {entries.map(([name, value]) => (
->>>>>>> 5d164561
                         <OutputField
                             key={name}
                             isEditMode={isEditMode}
