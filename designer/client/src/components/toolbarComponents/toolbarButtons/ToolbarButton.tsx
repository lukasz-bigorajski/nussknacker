import React, { useContext } from "react";
import Dropzone from "react-dropzone";
import { NodeInput } from "../../withFocus";
import { ButtonsVariant, ToolbarButtonProps, ToolbarButtonsContext } from "./index";
import { css, cx } from "@emotion/css";
import { variables } from "../../../stylesheets/variables";
import { Icon, Label } from "./ToolbarButtonStyled";

const {
    buttonSize,
    rightPanelButtonFontSize,
    buttonTextColor,
    buttonBkgColor,
    buttonBkgHover,
    focusColor,
    errorColor,
    okColor,
    buttonSmallSize,
} = variables;

export const ToolbarButton = React.forwardRef<HTMLDivElement & HTMLButtonElement, ToolbarButtonProps>(function ToolbarButton(
    { onDrop, title, className, disabled, name, icon, hasError, isActive, ...props },
    ref,
) {
    const { variant } = useContext(ToolbarButtonsContext);

    const margin = 2;
    const width = parseFloat(variant === ButtonsVariant.small ? buttonSmallSize : buttonSize) - 2 * margin;
    const styles = css({
        margin,
        padding: variant === ButtonsVariant.small ? 0 : "4px 0",
        borderRadius: 6,
        display: "flex",
        flexDirection: "column",
        alignItems: "center",
        justifyContent: "start",
        border: "3px solid",
        userSelect: "none",
        opacity: disabled ? 0.3 : 1,
        cursor: disabled ? "not-allowed" : "pointer",
        fontSize: rightPanelButtonFontSize,
        width,
        height: width,
        outline: "none",

        borderColor: hasError ? errorColor : "transparent",
        ":focus": {
            borderColor: focusColor,
        },

        color: hasError ? errorColor : isActive ? okColor : buttonTextColor,

        backgroundColor: buttonBkgColor,
        ":hover": {
            backgroundColor: disabled ? buttonBkgColor : buttonBkgHover,
        },
    });

    const buttonProps = {
        ...props,
        title: title || name,
        className: cx(styles, className),
        children: (
            <>
                <Icon title={title}>{icon}</Icon>
                <Label variant={variant}>{name}</Label>
            </>
        ),
    };

    if (!disabled && onDrop) {
        return (
            <Dropzone onDrop={onDrop}>
                {({ getRootProps, getInputProps }) => (
                    <>
<<<<<<< HEAD
                        <div {...getRootProps(buttonProps)} />
                        <NodeInput {...getInputProps()} />
=======
                        <div ref={ref} {...getRootProps(buttonProps)} />
                        <InputWithFocus {...getInputProps()} />
>>>>>>> 256bd950
                    </>
                )}
            </Dropzone>
        );
    }

    return <button ref={ref} type="button" {...buttonProps} disabled={disabled} />;
});<|MERGE_RESOLUTION|>--- conflicted
+++ resolved
@@ -73,13 +73,8 @@
             <Dropzone onDrop={onDrop}>
                 {({ getRootProps, getInputProps }) => (
                     <>
-<<<<<<< HEAD
                         <div {...getRootProps(buttonProps)} />
                         <NodeInput {...getInputProps()} />
-=======
-                        <div ref={ref} {...getRootProps(buttonProps)} />
-                        <InputWithFocus {...getInputProps()} />
->>>>>>> 256bd950
                     </>
                 )}
             </Dropzone>
