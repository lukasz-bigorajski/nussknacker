/* eslint-disable i18next/no-literal-string */
import { flatten, isEmpty, isEqual, map, omit, pickBy, transform } from "lodash";
import {
    ComponentDefinition,
    NodeId,
    NodeResults,
    NodeType,
    ScenarioGraph,
    ReturnedType,
    TypingResult,
    UIParameter,
    ValidationResult,
    VariableTypes,
} from "../types";
import { RootState } from "../reducers";
import { isProcessRenamed } from "../reducers/selectors/graph";
import { Scenario } from "src/components/Process/types";

class ProcessUtils {
    nothingToSave = (state: RootState): boolean => {
        const scenario = state.graphReducer.scenario;
        const savedProcessState = state.graphReducer.history.past[0]?.scenario || state.graphReducer.history.present.scenario;

        const omitValidation = (details: ScenarioGraph) => omit(details, ["validationResult"]);
        const processRenamed = isProcessRenamed(state);

        if (processRenamed) {
            return false;
        }

        if (isEmpty(scenario)) {
            return true;
        }

        return !savedProcessState || isEqual(omitValidation(scenario.json), omitValidation(savedProcessState.json));
    };

    canExport = (state: RootState): boolean => {
        const scenario = state.graphReducer.scenario;
        return isEmpty(scenario) ? false : !isEmpty(scenario.json.nodes);
    };

    //fixme maybe return hasErrors flag from backend?
    hasNeitherErrorsNorWarnings = (scenario: Scenario) => {
        return this.hasNoErrors(scenario) && this.hasNoWarnings(scenario);
    };

    extractInvalidNodes = (invalidNodes: Pick<ValidationResult, "warnings">) => {
        return flatten(
            Object.keys(invalidNodes || {}).map((key, _) =>
                invalidNodes[key].map((error) => {
                    return { error: error, key: key };
                }),
            ),
        );
    };

    hasNoErrors = (scenario: Scenario) => {
        const result = this.getValidationErrors(scenario);
        return (
            !result ||
            (Object.keys(result.invalidNodes || {}).length == 0 &&
                (result.globalErrors || []).length == 0 &&
                (result.processPropertiesErrors || []).length == 0)
        );
    };

    getValidationResult = (scenarioGraph: ScenarioGraph): ValidationResult =>
        scenarioGraph?.validationResult || { validationErrors: [], validationWarnings: [], nodeResults: {} };

    hasNoWarnings = (scenario: Scenario) => {
        const warnings = this.getValidationResult(scenario.json).warnings;
        return isEmpty(warnings) || Object.keys(warnings.invalidNodes || {}).length == 0;
    };

    hasNoPropertiesErrors = (scenario: Scenario) => {
        return isEmpty(this.getValidationErrors(scenario)?.processPropertiesErrors);
    };

    getValidationErrors(scenario: Scenario) {
        return this.getValidationResult(scenario.json).errors;
    }

    findContextForBranch = (node: NodeType, branchId: string) => {
        return `$edge-${branchId}-${node.id}`;
    };

    findVariablesForBranches = (nodeResults: NodeResults) => (nodeId: NodeId) => {
        //we find all nodes matching pattern encoding branch and edge and extract branch id
        const escapedNodeId = this.escapeNodeIdForRegexp(nodeId);
        return transform(
            nodeResults || {},
            function (result, nodeResult, key: string) {
                const branch = key.match(new RegExp(`^\\$edge-(.*)-${escapedNodeId}$`));
                if (branch && branch.length > 1) {
                    result[branch[1]] = nodeResult.variableTypes;
                }
            },
            {},
        );
    };

    getNodeResults = (scenarioGraph: ScenarioGraph): NodeResults => this.getValidationResult(scenarioGraph).nodeResults;

    //https://developer.mozilla.org/en-US/docs/Web/JavaScript/Guide/Regular_Expressions#Escaping
    escapeNodeIdForRegexp = (id: string) => id && id.replace(/[.*+\-?^${}()|[\]\\]/g, "\\$&");

    findAvailableVariables =
        (components: Record<string, ComponentDefinition>, scenarioGraph: ScenarioGraph) =>
        (nodeId: NodeId, parameterDefinition?: UIParameter): VariableTypes => {
            const nodeResults = this.getNodeResults(scenarioGraph);
            const variablesFromValidation = this.getVariablesFromValidation(nodeResults, nodeId);
            const variablesForNode = variablesFromValidation || this._findVariablesDeclaredBeforeNode(nodeId, scenarioGraph, components);
            const variablesToHideForParam = parameterDefinition?.variablesToHide || [];
            const withoutVariablesToHide = pickBy(variablesForNode, (va, key) => !variablesToHideForParam.includes(key));
            const additionalVariablesForParam = parameterDefinition?.additionalVariables || {};
            return { ...withoutVariablesToHide, ...additionalVariablesForParam };
        };

    getVariablesFromValidation = (nodeResults: NodeResults, nodeId: string) => nodeResults?.[nodeId]?.variableTypes;

    _findVariablesDeclaredBeforeNode = (
        nodeId: NodeId,
        scenarioGraph: ScenarioGraph,
        components: Record<string, ComponentDefinition>,
    ): VariableTypes => {
        const previousNodes = this._findPreviousNodes(nodeId, scenarioGraph);
        const variablesDefinedBeforeNodeList = previousNodes.flatMap((nodeId) => {
            return this._findVariablesDefinedInProcess(nodeId, scenarioGraph, components);
        });
        return this._listOfObjectsToObject(variablesDefinedBeforeNodeList);
    };

    _listOfObjectsToObject = <T>(list: Record<string, T>[]): Record<string, T> => {
        return list.reduce((memo, current) => {
            return { ...memo, ...current };
        }, {});
    };

    _findVariablesDefinedInProcess = (
        nodeId: NodeId,
        scenarioGraph: ScenarioGraph,
        components: Record<string, ComponentDefinition>,
    ): Record<string, ReturnedType>[] => {
        const node = scenarioGraph.nodes.find((node) => node.id === nodeId);
        const componentDefinition = this.extractComponentDefinition(node, components);
        const clazzName = componentDefinition?.returnType;
        const unknown: ReturnedType = {
            display: "Unknown",
            type: "Unknown",
            refClazzName: "java.lang.Object",
            params: [],
        };
        switch (node.type) {
            case "Source": {
                return isEmpty(clazzName) ? [] : [{ input: clazzName }];
            }
            case "FragmentInputDefinition": {
                return node.parameters?.map((param) => ({ [param.name]: param.typ }));
            }
            case "Enricher": {
                return [{ [node.output]: clazzName }];
            }
            case "CustomNode":
            case "Join": {
                return isEmpty(clazzName) ? [] : [{ [node.outputVar]: clazzName }];
            }
            case "VariableBuilder": {
                return [{ [node.varName]: unknown }];
            }
            case "Variable": {
                return [{ [node.varName]: unknown }];
            }
            case "Switch": {
                return node.exprVal ? [{ [node.exprVal]: unknown }] : [];
            }
            default: {
                return [];
            }
        }
    };

<<<<<<< HEAD
    extractComponentDefinition = (node: NodeType, components: Record<string, ComponentDefinition>): ComponentDefinition => {
        const definition = components?.[this.determineComponentId(node)];
        const emptyDefinition = {
            parameters: [],
            returnType: null,
        };
        return definition || emptyDefinition;
=======
    extractComponentDefinition = (node: NodeType, components: Record<string, ComponentDefinition>): ComponentDefinition | null => {
        return components?.[this.determineComponentId(node)];
>>>>>>> 8641ed3f
    };

    determineComponentId = (node?: NodeType): string | null => {
        const componentType = this.determineComponentType(node);
        const componentName = this.determineComponentName(node);
        return (componentType && componentName && componentType + "-" + componentName) || null;
    };

    // It should be synchronized with ComponentInfoExtractor.fromScenarioNode
    private determineComponentType = (node?: NodeType): string | null => {
        switch (node?.type) {
            case "Source":
                return "source";
            case "Sink":
                return "sink";
            case "Enricher":
            case "Processor":
                return "service";
            case "Join":
            case "CustomNode":
                return "custom";
            case "FragmentInput":
                return "fragment";
            case "Filter":
            case "Split":
            case "Switch":
            case "Variable":
            case "VariableBuilder":
            case "FragmentInputDefinition":
            case "FragmentOutputDefinition":
                return "builtin";
            default:
                return null;
        }
    };

    // It should be synchronized with ComponentInfoExtractor.fromScenarioNode
    private determineComponentName = (node: NodeType): string | null => {
        switch (node?.type) {
            case "Source":
            case "Sink": {
                return node.ref.typ;
            }
            case "FragmentInput": {
                return node.ref.id;
            }
            case "Enricher":
            case "Processor": {
                return node.service.id;
            }
            case "Join":
            case "CustomNode": {
                return node.nodeType;
            }
            case "Filter": {
                return "filter";
            }
            case "Split": {
                return "split";
            }
            case "Switch": {
                return "choice";
            }
            case "Variable": {
                return "variable";
            }
            case "VariableBuilder": {
                return "record-variable";
            }
            case "FragmentInputDefinition": {
                return "input";
            }
            case "FragmentOutputDefinition": {
                return "output";
            }
            default: {
                return null;
            }
        }
    };

    humanReadableType = (typingResult?: Pick<TypingResult, "display">): string | null => typingResult?.display || null;

    _findPreviousNodes = (nodeId: NodeId, scenarioGraph: ScenarioGraph): NodeId[] => {
        const nodeEdge = scenarioGraph.edges.find((edge) => edge.to === nodeId);
        if (isEmpty(nodeEdge)) {
            return [];
        } else {
            const previousNodes = this._findPreviousNodes(nodeEdge.from, scenarioGraph);
            return [nodeEdge.from].concat(previousNodes);
        }
    };
}

export default new ProcessUtils();<|MERGE_RESOLUTION|>--- conflicted
+++ resolved
@@ -180,18 +180,13 @@
         }
     };
 
-<<<<<<< HEAD
-    extractComponentDefinition = (node: NodeType, components: Record<string, ComponentDefinition>): ComponentDefinition => {
-        const definition = components?.[this.determineComponentId(node)];
+    extractComponentDefinition = (node: NodeType, components: Record<string, ComponentDefinition>): ComponentDefinition | null => {
         const emptyDefinition = {
             parameters: [],
             returnType: null,
+            icon: null,
         };
-        return definition || emptyDefinition;
-=======
-    extractComponentDefinition = (node: NodeType, components: Record<string, ComponentDefinition>): ComponentDefinition | null => {
-        return components?.[this.determineComponentId(node)];
->>>>>>> 8641ed3f
+        return components?.[this.determineComponentId(node)] || emptyDefinition;
     };
 
     determineComponentId = (node?: NodeType): string | null => {
