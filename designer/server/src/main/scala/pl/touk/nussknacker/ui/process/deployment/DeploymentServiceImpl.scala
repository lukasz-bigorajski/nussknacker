--- conflicted
+++ resolved
@@ -207,52 +207,13 @@
 
   protected def validateBeforeDeploy(
       processDetails: ScenarioWithDetailsEntity[CanonicalProcess],
-<<<<<<< HEAD
-      actionId: ProcessActionId
-  )(implicit user: LoggedUser, ec: ExecutionContext): Future[DeployedScenarioData] = {
-    for {
-      _ <- Future.fromTry(Try(validateProcess(processDetails)))
-      deploymentManager = dispatcher.deploymentManagerUnsafe(processDetails.processingType)
-      // TODO: scenario was already resolved during validation - use it here
-      resolvedCanonicalProcess <- Future.fromTry(
-        scenarioResolver.forProcessingTypeUnsafe(processDetails.processingType).resolveScenario(processDetails.json)
-      )
-      deploymentData = prepareDeploymentData(user.toManagerUser, DeploymentId.fromActionId(actionId))
-      _ <- deploymentManager.processCommand(
-        ValidateScenarioCommand(processDetails.toEngineProcessVersion, deploymentData, resolvedCanonicalProcess)
-      )
-    } yield DeployedScenarioData(processDetails.toEngineProcessVersion, deploymentData, resolvedCanonicalProcess)
-  }
-
-  private def validateProcess(
-      processDetails: ScenarioWithDetailsEntity[CanonicalProcess]
-  )(implicit user: LoggedUser): Unit = {
-    val validationResult = processValidator
-      .forProcessingTypeUnsafe(processDetails.processingType)
-      .validateCanonicalProcess(processDetails.json, processDetails.isFragment)
-    if (validationResult.hasErrors) {
-      throw DeployingInvalidScenarioError(validationResult.errors)
-    }
-  }
-
-  private def checkCanPerformActionAndAddInProgressAction[PS: ScenarioShapeFetchStrategy](
-      processId: ProcessIdWithName,
-      actionType: ProcessActionType,
-      getVersionOnWhichActionIsDone: ScenarioWithDetailsEntity[PS] => Option[VersionId],
-      getBuildInfoProcessingType: ScenarioWithDetailsEntity[PS] => Option[ProcessingType]
-  )(
-      implicit user: LoggedUser,
-      ec: ExecutionContext
-  ): Future[(ScenarioWithDetailsEntity[PS], ProcessActionId, Option[VersionId], Option[ProcessingType])] = {
-=======
       deployedScenarioData: DeployedScenarioData
   )(implicit user: LoggedUser, ec: ExecutionContext): Future[Unit] = {
->>>>>>> 4800d99b
     for {
       // 1. check scenario has no errors
       _ <- Future {
         processValidator
-          .forTypeUnsafe(processDetails.processingType)
+          .forProcessingTypeUnsafe(processDetails.processingType)
           .validateCanonicalProcess(processDetails.json, processDetails.isFragment)
       }.flatMap {
         case validationResult if validationResult.hasErrors =>
@@ -318,7 +279,7 @@
   )(implicit user: LoggedUser, ec: ExecutionContext): Future[DeployedScenarioData] = {
     for {
       resolvedCanonicalProcess <- Future.fromTry(
-        scenarioResolver.forTypeUnsafe(processDetails.processingType).resolveScenario(processDetails.json)
+        scenarioResolver.forProcessingType(processDetails.processingType).resolveScenario(processDetails.json)
       )
       deploymentData = prepareDeploymentData(
         user.toManagerUser,
