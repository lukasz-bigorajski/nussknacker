--- conflicted
+++ resolved
@@ -84,7 +84,7 @@
             scenarioId <- getScenarioIdByName(scenarioName)
             scenario   <- getScenarioWithDetails(scenarioId, scenarioName)
             modelData  <- getModelData(scenario.processingType)
-            nodeValidator = typeToNodeValidator.forProcessingTypeUnsafe(scenario.processingType)
+            nodeValidator = typeToNodeValidator.forTypeUnsafe(scenario.processingType)
             nodeData   <- dtoToNodeRequest(nodeValidationRequestDto, modelData)
             validation <- getNodeValidation(nodeValidator, scenarioName, nodeData)
             validationDto = NodeValidationResultDto.apply(validation)
@@ -123,7 +123,7 @@
             scenarioWithDetails <- getScenarioWithDetails(scenarioId, scenarioName)
             scenario = ScenarioGraph(ProcessProperties(request.additionalFields), Nil, Nil)
             result = typeToProcessValidator
-              .forProcessingTypeUnsafe(scenarioWithDetails.processingType)
+              .forTypeUnsafe(scenarioWithDetails.processingType)
               .validate(scenario, request.name, scenarioWithDetails.isFragment)
             validation = NodeValidationResultDto(
               parameters = None,
@@ -143,7 +143,7 @@
         { case (processingType, request) =>
           for {
             modelData <- getModelData(processingType)
-            validator = typeToParametersValidator.forProcessingTypeUnsafe(processingType)
+            validator = typeToParametersValidator.forTypeUnsafe(processingType)
             requestWithTypingResult <- dtoToParameterRequest(request, modelData)
             validationResults = validator.validate(requestWithTypingResult)
           } yield ParametersValidationResultDto(validationResults, validationPerformed = true)
@@ -158,15 +158,9 @@
         { case (processingType, request) =>
           for {
             modelData <- getModelData(processingType)
-<<<<<<< HEAD
-            expressionSuggester = typeToExpressionSuggester.forProcessingTypeUnsafe(processingType)
-            suggestions   <- getSuggestions(expressionSuggester, request, modelData)
-            suggestionDto <- getExpressionSuggestion(suggestions)
-=======
             expressionSuggester = typeToExpressionSuggester.forTypeUnsafe(processingType)
             suggestions <- getSuggestions(expressionSuggester, request, modelData)
             suggestionDto = suggestions.map(expression => ExpressionSuggestionDto(expression))
->>>>>>> 45c8ded7
           } yield suggestionDto
         }
       }
@@ -202,16 +196,6 @@
     )
   }
 
-<<<<<<< HEAD
-  private def getModelData(processingType: ProcessingType)(implicit user: LoggedUser) = {
-    Future(
-      Try(typeToConfig.forProcessingTypeUnsafe(processingType)).toEither.left.map {
-        case _: IllegalArgumentException =>
-          NoProcessingType(processingType)
-        case _: UnauthorizedError =>
-          NoPermission
-      }
-=======
   private def getModelData(
       processingType: ProcessingType
   )(implicit user: LoggedUser): EitherT[Future, NodesError, ModelData] = {
@@ -221,7 +205,6 @@
         .left
         .map(_ => NoPermission)
         .flatMap(_.toRight(NoProcessingType(processingType)))
->>>>>>> 45c8ded7
     )
   }
 
