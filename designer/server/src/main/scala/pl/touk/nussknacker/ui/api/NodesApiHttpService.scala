package pl.touk.nussknacker.ui.api

import cats.data.EitherT
import cats.implicits.toTraverseOps
import com.typesafe.scalalogging.LazyLogging
import io.circe.Decoder
import pl.touk.nussknacker.engine.ModelData
import pl.touk.nussknacker.engine.api.graph.{ProcessProperties, ScenarioGraph}
import pl.touk.nussknacker.engine.api.process.{ProcessName, ProcessingType}
import pl.touk.nussknacker.engine.api.typed.typing.TypingResult
import pl.touk.nussknacker.engine.spel.ExpressionSuggestion
import pl.touk.nussknacker.restmodel.definition.UIValueParameter
import pl.touk.nussknacker.ui.additionalInfo.AdditionalInfoProviders
import pl.touk.nussknacker.ui.api.BaseHttpService.CustomAuthorizationError
import pl.touk.nussknacker.ui.api.description.NodesApiEndpoints
import pl.touk.nussknacker.ui.api.description.NodesApiEndpoints.Dtos
import pl.touk.nussknacker.ui.api.description.NodesApiEndpoints.Dtos.NodesError.{
  MalformedTypingResult,
  NoPermission,
  NoProcessingType,
  NoScenario
}
import pl.touk.nussknacker.ui.api.description.NodesApiEndpoints.Dtos.{
  ExpressionSuggestionDto,
  NodeValidationRequest,
  NodeValidationRequestDto,
  NodeValidationResult,
  NodeValidationResultDto,
  NodesError,
  ParametersValidationRequest,
  ParametersValidationRequestDto,
  ParametersValidationResultDto,
  decodeVariableTypes,
  prepareTypingResultDecoder
}
import pl.touk.nussknacker.ui.api.utils.ScenarioHttpServiceExtensions
import pl.touk.nussknacker.ui.process.ProcessService
import pl.touk.nussknacker.ui.process.processingtype.ProcessingTypeDataProvider
import pl.touk.nussknacker.ui.process.repository.ProcessDBQueryRepository.ProcessNotFoundError
import pl.touk.nussknacker.ui.security.api.{AuthenticationResources, LoggedUser}
import pl.touk.nussknacker.ui.suggester.ExpressionSuggester
import pl.touk.nussknacker.ui.validation.{NodeValidator, ParametersValidator, UIProcessValidator}

import scala.concurrent.{ExecutionContext, Future}

class NodesApiHttpService(
    authenticator: AuthenticationResources,
<<<<<<< HEAD
    processingTypeToConfig: ProcessingTypeDataProvider[ModelData, _],
    processingTypeToProcessValidator: ProcessingTypeDataProvider[UIProcessValidator, _],
    processingTypeToNodeValidator: ProcessingTypeDataProvider[NodeValidator, _],
    processingTypeToExpressionSuggester: ProcessingTypeDataProvider[ExpressionSuggester, _],
    processingTypeToParametersValidator: ProcessingTypeDataProvider[ParametersValidator, _],
    protected val scenarioService: ProcessService
)(implicit executionContext: ExecutionContext)
=======
    typeToConfig: ProcessingTypeDataProvider[ModelData, _],
    typeToProcessValidator: ProcessingTypeDataProvider[UIProcessValidator, _],
    typeToNodeValidator: ProcessingTypeDataProvider[NodeValidator, _],
    typeToExpressionSuggester: ProcessingTypeDataProvider[ExpressionSuggester, _],
    typeToParametersValidator: ProcessingTypeDataProvider[ParametersValidator, _],
    protected override val scenarioService: ProcessService
)(override protected implicit val executionContext: ExecutionContext)
>>>>>>> 51d33588
    extends BaseHttpService(authenticator)
    with ScenarioHttpServiceExtensions
    with LazyLogging {

  override protected type BusinessErrorType = NodesError
  override protected def noScenarioError(scenarioName: ProcessName): NodesError      = NoScenario(scenarioName)
  override protected def noPermissionError: NodesError with CustomAuthorizationError = NoPermission

  private val nodesApiEndpoints = new NodesApiEndpoints(authenticator.authenticationMethod())

  private val additionalInfoProviders = new AdditionalInfoProviders(processingTypeToConfig)

  expose {
    nodesApiEndpoints.nodesAdditionalInfoEndpoint
      .serverSecurityLogic(authorizeKnownUser[NodesError])
      .serverLogicEitherT { implicit loggedUser =>
        { case (scenarioName, nodeData) =>
          for {
            scenario <- getScenarioWithDetailsByName(scenarioName)
            additionalInfo <- EitherT.right(
              additionalInfoProviders.prepareAdditionalInfoForNode(nodeData, scenario.processingType)
            )
          } yield additionalInfo
        }
      }
  }

  expose {
    nodesApiEndpoints.nodesValidationEndpoint
      .serverSecurityLogic(authorizeKnownUser[NodesError])
      .serverLogicEitherT { implicit loggedUser =>
        { case (scenarioName, nodeValidationRequestDto) =>
          for {
<<<<<<< HEAD
            scenarioId <- getScenarioIdByName(scenarioName)
            scenario   <- getScenarioWithDetails(scenarioId, scenarioName)
            modelData  <- getModelData(scenario.processingType)
            nodeValidator = processingTypeToNodeValidator.forProcessingTypeUnsafe(scenario.processingType)
=======
            scenario  <- getScenarioWithDetailsByName(scenarioName)
            modelData <- getModelData(scenario.processingType)
            nodeValidator = typeToNodeValidator.forTypeUnsafe(scenario.processingType)
>>>>>>> 51d33588
            nodeData   <- dtoToNodeRequest(nodeValidationRequestDto, modelData)
            validation <- getNodeValidation(nodeValidator, scenarioName, nodeData)
            validationDto = NodeValidationResultDto.apply(validation)
          } yield validationDto
        }
      }
  }

  expose {
    nodesApiEndpoints.propertiesAdditionalInfoEndpoint
      .serverSecurityLogic(authorizeKnownUser[NodesError])
      .serverLogicEitherT { implicit loggedUser =>
        { case (scenarioName, scenarioProperties) =>
          for {
            scenario <- getScenarioWithDetailsByName(scenarioName)
            additionalInfo <- EitherT.right(
              additionalInfoProviders
                .prepareAdditionalInfoForProperties(
                  scenarioProperties.toMetaData(scenarioName),
                  scenario.processingType
                )
            )
          } yield additionalInfo
        }
      }
  }

  expose {
    nodesApiEndpoints.propertiesValidationEndpoint
      .serverSecurityLogic(authorizeKnownUser[NodesError])
      .serverLogicEitherT { implicit loggedUser =>
        { case (scenarioName, request) =>
          for {
            scenarioWithDetails <- getScenarioWithDetailsByName(scenarioName)
            scenario = ScenarioGraph(ProcessProperties(request.additionalFields), Nil, Nil)
            result = processingTypeToProcessValidator
              .forProcessingTypeUnsafe(scenarioWithDetails.processingType)
              .validate(scenario, request.name, scenarioWithDetails.isFragment)
            validation = NodeValidationResultDto(
              parameters = None,
              expressionType = None,
              validationErrors = result.errors.processPropertiesErrors,
              validationPerformed = true
            )
          } yield validation
        }
      }
  }

  expose {
    nodesApiEndpoints.parametersValidationEndpoint
      .serverSecurityLogic(authorizeKnownUser[NodesError])
      .serverLogicEitherT { implicit loggedUser =>
        { case (processingType, request) =>
          for {
            modelData <- getModelData(processingType)
            validator = processingTypeToParametersValidator.forProcessingTypeUnsafe(processingType)
            requestWithTypingResult <- dtoToParameterRequest(request, modelData)
            validationResults = validator.validate(requestWithTypingResult)
          } yield ParametersValidationResultDto(validationResults, validationPerformed = true)
        }
      }
  }

  expose {
    nodesApiEndpoints.parametersSuggestionsEndpoint
      .serverSecurityLogic(authorizeKnownUser[NodesError])
      .serverLogicEitherT { implicit loggedUser =>
        { case (processingType, request) =>
          for {
            modelData <- getModelData(processingType)
            expressionSuggester = processingTypeToExpressionSuggester.forProcessingTypeUnsafe(processingType)
            suggestions <- getSuggestions(expressionSuggester, request, modelData)
            suggestionDto = suggestions.map(expression => ExpressionSuggestionDto(expression))
          } yield suggestionDto
        }
      }
  }

  private def dtoToNodeRequest(
      nodeValidationRequestDto: NodeValidationRequestDto,
      modelData: ModelData
  ): EitherT[Future, NodesError, NodeValidationRequest] = {
    EitherT.fromEither(
      fromNodeRequestDto(nodeValidationRequestDto)(prepareTypingResultDecoder(modelData.modelClassLoader.classLoader))
    )
  }

  private def getModelData(
      processingType: ProcessingType
  )(implicit user: LoggedUser): EitherT[Future, NodesError, ModelData] = {
    EitherT.fromEither(
      processingTypeToConfig
        .forProcessingTypeE(processingType)
        .left
        .map(_ => NoPermission)
        .flatMap(_.toRight(NoProcessingType(processingType)))
    )
  }

  private def getNodeValidation(
      nodeValidator: NodeValidator,
      scenarioName: ProcessName,
      nodeData: NodeValidationRequest
  )(
      implicit user: LoggedUser
  ): EitherT[Future, NodesError, NodeValidationResult] =
    EitherT.fromEither(
      try {
        Right(nodeValidator.validate(scenarioName, nodeData))
      } catch {
        case e: ProcessNotFoundError =>
          Left(NoScenario(ProcessName(e.name.value)))
      }
    )

  private def dtoToParameterRequest(
      request: ParametersValidationRequestDto,
      modelData: ModelData
  ): EitherT[Future, NodesError, ParametersValidationRequest] =
    EitherT.fromEither(parametersValidationRequestFromDto(request, modelData))

  private def getSuggestions(
      expressionSuggester: ExpressionSuggester,
      request: Dtos.ExpressionSuggestionRequestDto,
      modelData: ModelData
  ): EitherT[Future, NodesError, List[ExpressionSuggestion]] =
    for {
      localVariables <- EitherT.fromEither[Future](
        decodeVariableTypes(
          request.variableTypes,
          prepareTypingResultDecoder(modelData.modelClassLoader.classLoader)
        )
      )
      suggestions <- EitherT.right(
        expressionSuggester.expressionSuggestions(
          request.expression,
          request.caretPosition2d,
          localVariables
        )
      )
    } yield suggestions

  private def fromNodeRequestDto(
      node: NodeValidationRequestDto
  )(typingResultDecoder: Decoder[TypingResult]): Either[NodesError, NodeValidationRequest] = {
    for {
      variableTypes <- decodeVariableTypes(node.variableTypes, typingResultDecoder)
      branchVariableTypes <- node.branchVariableTypes.map { outerMap =>
        outerMap.toList
          .map { case (name, innerMap) =>
            decodeVariableTypes(innerMap, typingResultDecoder).map((name, _))
          }
          .sequence
          .map(_.toMap)
      }.sequence
    } yield NodeValidationRequest(
      nodeData = node.nodeData,
      processProperties = node.processProperties,
      variableTypes = variableTypes,
      branchVariableTypes = branchVariableTypes,
      outgoingEdges = node.outgoingEdges
    )
  }

  private def parametersValidationRequestFromDto(
      request: ParametersValidationRequestDto,
      modelData: ModelData
  ): Either[NodesError, ParametersValidationRequest] = {
    val typingResultDecoder = prepareTypingResultDecoder(modelData.modelClassLoader.classLoader)
    for {
      parameters <- request.parameters.map { parameter =>
        typingResultDecoder
          .decodeJson(parameter.typ)
          .left
          .map(failure => MalformedTypingResult(failure.getMessage()))
          .map { typ =>
            UIValueParameter(
              name = parameter.name,
              typ = typ,
              expression = parameter.expression
            )
          }
      }.sequence
      variableTypes <- decodeVariableTypes(request.variableTypes, typingResultDecoder)
    } yield ParametersValidationRequest(parameters, variableTypes)
  }

}<|MERGE_RESOLUTION|>--- conflicted
+++ resolved
@@ -45,23 +45,13 @@
 
 class NodesApiHttpService(
     authenticator: AuthenticationResources,
-<<<<<<< HEAD
     processingTypeToConfig: ProcessingTypeDataProvider[ModelData, _],
     processingTypeToProcessValidator: ProcessingTypeDataProvider[UIProcessValidator, _],
     processingTypeToNodeValidator: ProcessingTypeDataProvider[NodeValidator, _],
     processingTypeToExpressionSuggester: ProcessingTypeDataProvider[ExpressionSuggester, _],
     processingTypeToParametersValidator: ProcessingTypeDataProvider[ParametersValidator, _],
-    protected val scenarioService: ProcessService
-)(implicit executionContext: ExecutionContext)
-=======
-    typeToConfig: ProcessingTypeDataProvider[ModelData, _],
-    typeToProcessValidator: ProcessingTypeDataProvider[UIProcessValidator, _],
-    typeToNodeValidator: ProcessingTypeDataProvider[NodeValidator, _],
-    typeToExpressionSuggester: ProcessingTypeDataProvider[ExpressionSuggester, _],
-    typeToParametersValidator: ProcessingTypeDataProvider[ParametersValidator, _],
     protected override val scenarioService: ProcessService
 )(override protected implicit val executionContext: ExecutionContext)
->>>>>>> 51d33588
     extends BaseHttpService(authenticator)
     with ScenarioHttpServiceExtensions
     with LazyLogging {
@@ -95,16 +85,9 @@
       .serverLogicEitherT { implicit loggedUser =>
         { case (scenarioName, nodeValidationRequestDto) =>
           for {
-<<<<<<< HEAD
-            scenarioId <- getScenarioIdByName(scenarioName)
-            scenario   <- getScenarioWithDetails(scenarioId, scenarioName)
-            modelData  <- getModelData(scenario.processingType)
-            nodeValidator = processingTypeToNodeValidator.forProcessingTypeUnsafe(scenario.processingType)
-=======
             scenario  <- getScenarioWithDetailsByName(scenarioName)
             modelData <- getModelData(scenario.processingType)
-            nodeValidator = typeToNodeValidator.forTypeUnsafe(scenario.processingType)
->>>>>>> 51d33588
+            nodeValidator = processingTypeToNodeValidator.forProcessingTypeUnsafe(scenario.processingType)
             nodeData   <- dtoToNodeRequest(nodeValidationRequestDto, modelData)
             validation <- getNodeValidation(nodeValidator, scenarioName, nodeData)
             validationDto = NodeValidationResultDto.apply(validation)
