--- conflicted
+++ resolved
@@ -118,39 +118,11 @@
 
   loadBackendNotifications(): Promise<BackendNotification[]> {
     return api.get<BackendNotification[]>("/notifications")
-<<<<<<< HEAD
       .then(d => d.data)
       .catch(error => {
         this.#addError(i18next.t("notification.error.cannotFetchBackendNotifications", "Cannot fetch backend notification"), error)
         return []
       })
-=======
-        .then(d => d.data)
-        .catch(error => {
-            this.#addError(i18next.t("notification.error.cannotFetchBackendNotifications", "Cannot fetch backend notification"), error)
-            return []
-        })
-  }
-
-  #addInfo(message: string) {
-    if (this.#notificationActions) {
-      this.#notificationActions.success(message)
-    }
-  }
-
-  #addErrorMessage(message: string, error: any, showErrorText: boolean) {
-    if (this.#notificationActions) {
-      this.#notificationActions.error(message, error, showErrorText)
-    }
-  }
-
-  async #addError<T>(message: string, error?: AxiosError<T>, showErrorText = false) {
-    console.warn(message, error)
-    const errorResponseData = error?.response?.data || error.message
-    const errorMessage = errorResponseData instanceof Blob ? await errorResponseData.text() : errorResponseData
-    this.#addErrorMessage(message, errorMessage, showErrorText)
-    return Promise.resolve(error)
->>>>>>> 0d765c3a
   }
 
   availableQueryableStates() {
@@ -425,12 +397,8 @@
     const promise = api.post(`/testInfo/generate/${testSampleSize}`, data, {responseType: "blob"})
     promise
       .then(response => FileSaver.saveAs(response.data, `${processId}-testData`))
-<<<<<<< HEAD
-      .catch(error => this.#addError(i18next.t("notification.error.failedToGenerateTestData", "Failed to generate test data"), error))
-    return promise
-=======
       .catch(error => this.#addError(i18next.t("notification.error.failedToGenerateTestData", "Failed to generate test data"), error, true))
->>>>>>> 0d765c3a
+    return promise
   }
 
   fetchProcessCounts(processId: string, dateFrom: Moment, dateTo: Moment): Promise<AxiosResponse<ProcessCounts>> {
@@ -553,9 +521,10 @@
     }
   }
 
-  #addError<T>(message: string, error?: AxiosError<T>, showErrorText = false): Promise<AxiosError<T>> {
+  async #addError<T>(message: string, error?: AxiosError<T>, showErrorText = false) {
     console.warn(message, error)
-    const errorMessage = error?.response?.data || error.message
+    const errorResponseData = error?.response?.data || error.message
+    const errorMessage = errorResponseData instanceof Blob ? await errorResponseData.text() : errorResponseData
     this.#addErrorMessage(message, errorMessage, showErrorText)
     return Promise.resolve(error)
   }
