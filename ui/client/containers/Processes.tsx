/* eslint-disable i18next/no-literal-string */
import classNames from "classnames"
import React from "react"
import {Td, Tr} from "reactable"
import Date from "../components/common/Date"
import ProcessStateIcon from "../components/Process/ProcessStateIcon"
import "../stylesheets/processes.styl"
import styles from "../containers/processesTable.styl"
import {EditItem} from "./editItem"
import {MetricsItem} from "./metricsItem"
import {Page} from "./Page"
import {Filterable, getProcessState, ProcessesList, RowsRenderer} from "./ProcessesList"
import tabStyles from "../components/tabs/processTabs.styl"
import {SearchItem} from "./TableFilters"
import ProcessLastAction from "../components/Process/ProcessLastAction"

const ElementsRenderer: RowsRenderer = ({processes, statuses}) => {
  const processState = getProcessState(statuses)
  return processes.map((process, index) => {
    return (
      <Tr key={index} className="row-hover">
        <Td column="name" className="name-column" value={process.name}>{process.name}</Td>
        <Td column="category">{process.processCategory}</Td>
        <Td column="createdBy" className="centered-column" value={process.createdBy}>{process.createdBy}</Td>
        <Td column="createdAt" className="centered-column" value={process.createdAt}>
          <Date date={process.createdAt}/>
        </Td>
        <Td column="modifyDate" className="centered-column" value={process.modificationDate}>
          <Date date={process.modificationDate}/>
        </Td>
        <Td column="lastAction" className="centered-column" value={process?.lastAction?.performedAt}>
          <ProcessLastAction process={process}/>
        </Td>
        <Td column="status" className="status-column">
          <ProcessStateIcon
            process={process}
            processState={processState(process)}
            isStateLoaded={!!statuses}
          />
        </Td>
        <Td column="edit" className={classNames("edit-column", styles.iconOnly)}>
          <EditItem process={process}/>
        </Td>
        <Td column="metrics" className={classNames("metrics-column", styles.iconOnly)}>
          <MetricsItem process={process}/>
        </Td>
      </Tr>
    )
  })
}

const sortable = ["name", "category", "modifyDate", "createdAt", "createdBy", "lastAction"]
const filterable: Filterable = ["name", "processCategory", "createdBy"]
const columns = [
  {key: "name", label: "Name"},
  {key: "category", label: "Category"},
  {key: "createdBy", label: "Created by"},
  {key: "createdAt", label: "Created at"},
  {key: "modifyDate", label: "Last modification"},
  {key: "lastAction", label: "Last action"},
  {key: "status", label: "Status"},
  {key: "edit", label: "Edit"},
  {key: "metrics", label: "Metrics"},
]

function Processes() {
  return (
    <Page className={tabStyles.tabContentPage}>
      <ProcessesList
        defaultQuery={{isSubprocess: false, isArchived: false}}
        searchItems={[SearchItem.categories, SearchItem.isDeployed]}

        sortable={sortable}
        filterable={filterable}
        columns={columns}

        withStatuses
        allowAdd

        RowsRenderer={ElementsRenderer}
      />
    </Page>
  )
}

export const ProcessesTabData = {
<<<<<<< HEAD
  path: `/processes`,
  header: "Processes",
=======
  path: `${nkPath}/processes`,
  header: "Scenarios",
>>>>>>> 596f22fd
  Component: Processes,
}<|MERGE_RESOLUTION|>--- conflicted
+++ resolved
@@ -84,12 +84,7 @@
 }
 
 export const ProcessesTabData = {
-<<<<<<< HEAD
   path: `/processes`,
-  header: "Processes",
-=======
-  path: `${nkPath}/processes`,
   header: "Scenarios",
->>>>>>> 596f22fd
   Component: Processes,
 }