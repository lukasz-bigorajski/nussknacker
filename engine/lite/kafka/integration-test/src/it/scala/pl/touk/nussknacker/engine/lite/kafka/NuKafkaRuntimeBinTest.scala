--- conflicted
+++ resolved
@@ -19,17 +19,13 @@
     val shellScriptArgs = Array(shellScriptPath.toString, fixture.scenarioFile.toString, NuRuntimeTestUtils.deploymentDataFile.toString)
     val shellScriptEnvs = Array(
       s"KAFKA_ADDRESS=$kafkaBoostrapServer",
-<<<<<<< HEAD
-      "KAFKA_AUTO_OFFSET_RESET=earliest") ++ akkaManagementEnvs
-=======
       "KAFKA_AUTO_OFFSET_RESET=earliest",
       // random management port to avoid clashing of ports
       "CONFIG_FORCE_akka_management_http_port=0",
       "CONFIG_FORCE_kafka_lowLevelComponentsEnabled=true",
       // It looks like github-actions doesn't look binding to 0.0.0.0, was problems like: Bind failed for TCP channel on endpoint [/10.1.0.183:0]
-      "CONFIG_FORCE_akka_management_http_hostname=127.0.0.1"
-    )
->>>>>>> 84347c80
+      "CONFIG_FORCE_akka_management_http_hostname=127.0.0.1",
+      "KAFKA_AUTO_OFFSET_RESET=earliest") ++ akkaManagementEnvs
     withProcessExecutedInBackground(shellScriptArgs, shellScriptEnvs,
       {
         kafkaClient.sendMessage(fixture.inputTopic, NuKafkaRuntimeTestSamples.jsonPingMessage).futureValue
