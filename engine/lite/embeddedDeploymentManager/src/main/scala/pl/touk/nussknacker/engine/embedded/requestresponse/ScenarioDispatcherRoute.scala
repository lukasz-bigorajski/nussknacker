package pl.touk.nussknacker.engine.embedded.requestresponse

import akka.event.Logging
import akka.http.scaladsl.model.{HttpResponse, StatusCodes}
import akka.http.scaladsl.server.directives.DebuggingDirectives
import akka.http.scaladsl.server.{Directive0, Directives, Route}
import akka.stream.Materializer
import com.typesafe.scalalogging.LazyLogging

import scala.concurrent.ExecutionContext

class ScenarioDispatcherRoute(scenarioRoutes: scala.collection.Map[String, Route]) extends Directives with LazyLogging {

  protected def logDirective(scenarioName: String): Directive0 = DebuggingDirectives.logRequestResult((s"request-response-$scenarioName", Logging.DebugLevel))

  def route(implicit ec: ExecutionContext, mat: Materializer): Route =
    pathPrefix("scenario" / Segment) { scenarioSlug =>
<<<<<<< HEAD
      scenarioRoutes.get(scenarioSlug) match {
        case None => complete {
          HttpResponse(status = StatusCodes.NotFound)
        }
        case Some(r) => r
      }
=======
      handle(scenarioSlug)(_.combinedRoute)
>>>>>>> 1a288758
    }
}<|MERGE_RESOLUTION|>--- conflicted
+++ resolved
@@ -15,15 +15,14 @@
 
   def route(implicit ec: ExecutionContext, mat: Materializer): Route =
     pathPrefix("scenario" / Segment) { scenarioSlug =>
-<<<<<<< HEAD
-      scenarioRoutes.get(scenarioSlug) match {
-        case None => complete {
-          HttpResponse(status = StatusCodes.NotFound)
-        }
-        case Some(r) => r
-      }
-=======
-      handle(scenarioSlug)(_.combinedRoute)
->>>>>>> 1a288758
+      handle(scenarioSlug)
     }
+
+  private def handle(scenarioSlug: String): Route = scenarioRoutes.get(scenarioSlug) match {
+    case None => complete {
+      HttpResponse(status = StatusCodes.NotFound)
+    }
+    case Some(r) => r
+  }
+
 }