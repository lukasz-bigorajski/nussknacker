--- conflicted
+++ resolved
@@ -78,11 +78,7 @@
   def shutdown() = {
     consumers.foreach(_.close())
     producer.close()
-<<<<<<< HEAD
-=======
     rawProducer.close()
-    zkUtils.close()
->>>>>>> a5ca28ec
     zkClient.close()
   }
 
