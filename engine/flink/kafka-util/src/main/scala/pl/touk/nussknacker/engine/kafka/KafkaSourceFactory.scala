package pl.touk.nussknacker.engine.kafka

import javax.validation.constraints.NotBlank
import org.apache.flink.api.common.serialization.DeserializationSchema
import org.apache.flink.api.common.typeinfo.TypeInformation
import org.apache.flink.streaming.api.TimeCharacteristic
import org.apache.flink.streaming.api.functions.{AssignerWithPeriodicWatermarks, AssignerWithPunctuatedWatermarks, TimestampAssigner}
import org.apache.flink.streaming.api.functions.source.SourceFunction
import org.apache.flink.streaming.api.scala.{DataStream, StreamExecutionEnvironment}
import org.apache.flink.streaming.connectors.kafka.internals.KafkaDeserializationSchemaWrapper
import org.apache.flink.streaming.connectors.kafka.{FlinkKafkaConsumer, KafkaDeserializationSchema}
import org.apache.kafka.clients.consumer.ConsumerRecord
import org.apache.kafka.clients.producer.ProducerRecord
import pl.touk.nussknacker.engine.api.context.ProcessCompilationError.NodeId
import pl.touk.nussknacker.engine.api.editor.{DualEditor, DualEditorMode, SimpleEditor, SimpleEditorType}
import pl.touk.nussknacker.engine.api.namespaces.{KafkaUsageKey, NamingContext}
import pl.touk.nussknacker.engine.api.process.{ProcessObjectDependencies, Source, TestDataGenerator, TestDataParserProvider}
import pl.touk.nussknacker.engine.api.test.{TestDataParser, TestDataSplit}
import pl.touk.nussknacker.engine.api.{MetaData, MethodToInvoke, ParamName}
import pl.touk.nussknacker.engine.flink.api.compat.ExplicitUidInOperatorsSupport
import pl.touk.nussknacker.engine.flink.api.process.{FlinkCustomNodeContext, FlinkSource, FlinkSourceFactory}
import pl.touk.nussknacker.engine.kafka.KafkaSourceFactory._
import pl.touk.nussknacker.engine.kafka.serialization.{DeserializationSchemaFactory, FixedDeserializationSchemaFactory}

import scala.collection.JavaConverters._

/** <pre>
  * Wrapper for [[org.apache.flink.streaming.connectors.kafka.FlinkKafkaConsumer]]
  * Features:
  *   - fetch latest N records which can be later used to test process in UI
  * Fetching data is defined in [[pl.touk.nussknacker.engine.kafka.BaseKafkaSourceFactory.KafkaSource]] which
  * extends [[pl.touk.nussknacker.engine.api.process.TestDataGenerator]]. See [[pl.touk.nussknacker.engine.kafka.KafkaEspUtils#readLastMessages]]
  *   - reset Kafka's offset to latest value - `forceLatestRead` property, see [[pl.touk.nussknacker.engine.kafka.KafkaEspUtils#setOffsetToLatest]]
  *
  * BaseKafkaSourceFactory comes in two variants:
  *   - KafkaSourceFactory - `topic` parameter has to be passed on frontend
  *   - SingleTopicKafkaSourceFactory - topic is defined on level of configuration
  *
  * </pre>
  * */
class KafkaSourceFactory[T: TypeInformation](deserializationSchemaFactory: DeserializationSchemaFactory[T],
                                             timestampAssigner: Option[TimestampAssigner[T]],
                                             testPrepareInfo: TestDataSplit,
                                             processObjectDependencies: ProcessObjectDependencies)
  extends BaseKafkaSourceFactory(timestampAssigner, testPrepareInfo, processObjectDependencies) {

  def this(schema: DeserializationSchema[T],
           timestampAssigner: Option[TimestampAssigner[T]],
           testPrepareInfo: TestDataSplit,
           processObjectDependencies: ProcessObjectDependencies) =
    this(FixedDeserializationSchemaFactory(new KafkaDeserializationSchemaWrapper(schema)),
                                                    timestampAssigner,
                                                    testPrepareInfo,
                                                    processObjectDependencies)

  @MethodToInvoke
  def create(processMetaData: MetaData,
             @ParamName(`TopicParamName`)
             @DualEditor(
               simpleEditor = new SimpleEditor(`type` = SimpleEditorType.STRING_EDITOR),
               defaultMode = DualEditorMode.RAW
             )
             @NotBlank
<<<<<<< HEAD
             topic: String): Source[T] with TestDataGenerator = {
    createSource(processMetaData, List(topic), deserializationSchemaFactory.create(List(topic), kafkaConfig))
=======
             topic: String)(implicit nodeId: NodeId): Source[T] with TestDataGenerator = {
    val kafkaConfig = KafkaSourceFactory.parseKafkaConfig(processObjectDependencies)
    createSource(List(topic), kafkaConfig, schemaFactory.create(List(topic), kafkaConfig), processMetaData, nodeId)
>>>>>>> b796483e
  }

}

object KafkaSourceFactory {

  final val TopicParamName = "topic"

  def parseKafkaConfig(processObjectDependencies: ProcessObjectDependencies): KafkaConfig =
    KafkaConfig.parseConfig(processObjectDependencies.config, "kafka")

}


class SingleTopicKafkaSourceFactory[T: TypeInformation](topic: String,
                                                        schemaFactory: DeserializationSchemaFactory[T],
                                                        timestampAssigner: Option[TimestampAssigner[T]],
                                                        testPrepareInfo: TestDataSplit,
                                                        processObjectDependencies: ProcessObjectDependencies)
  extends BaseKafkaSourceFactory(timestampAssigner, testPrepareInfo, processObjectDependencies) {

  def this(topic: String,
           schema: DeserializationSchema[T],
           timestampAssigner: Option[TimestampAssigner[T]],
           testPrepareInfo: TestDataSplit,
           processObjectDependencies: ProcessObjectDependencies) =
    this(topic, FixedDeserializationSchemaFactory(new KafkaDeserializationSchemaWrapper(schema)),
                                                          timestampAssigner,
                                                          testPrepareInfo,
                                                          processObjectDependencies)

  @MethodToInvoke
  def create(processMetaData: MetaData)(implicit nodeId: NodeId): Source[T] with TestDataGenerator = {
    val kafkaConfig = KafkaSourceFactory.parseKafkaConfig(processObjectDependencies)
    createSource(List(topic), kafkaConfig, schemaFactory.create(List(topic), kafkaConfig), processMetaData, nodeId)
  }

}

abstract class BaseKafkaSourceFactory[T: TypeInformation](val timestampAssigner: Option[TimestampAssigner[T]],
                                                          protected val testPrepareInfo: TestDataSplit,
                                                          processObjectDependencies: ProcessObjectDependencies)
  extends FlinkSourceFactory[T] with Serializable {

  @deprecated("Should be used version without process MetaData", "0.1.1")
  protected def createSource(processMetaData: MetaData, topics: List[String],
                             schema: KafkaDeserializationSchema[T]): KafkaSource = {
    createSource(topics, KafkaSourceFactory.parseKafkaConfig(processObjectDependencies), schema)
  }

  // We currently not using processMetaData and nodeId but it is here in case if someone want to use e.g. some additional fields
  // in their own concrete implementation
  protected def createSource(topics: List[String], kafkaConfig: KafkaConfig, schema: KafkaDeserializationSchema[T],
                             processMetaData: MetaData, nodeId: NodeId): KafkaSource = {
    createSource(topics, kafkaConfig, schema)
  }

  protected def createSource(topics: List[String], kafkaConfig: KafkaConfig, schema: KafkaDeserializationSchema[T]): KafkaSource = {
    new KafkaSource(topics = topics, kafkaConfig, schema, None, processObjectDependencies)
  }

  class KafkaSource(topics: List[String],
                    kafkaConfig: KafkaConfig,
                    schema: KafkaDeserializationSchema[T],
                    recordFormatterOpt: Option[RecordFormatter],
                    processObjectDependencies: ProcessObjectDependencies,
                    overriddenConsumerGroup: Option[String] = None)
      extends FlinkSource[T]
        with Serializable
        with TestDataParserProvider[T]
        with TestDataGenerator with ExplicitUidInOperatorsSupport {

    override def sourceStream(env: StreamExecutionEnvironment, flinkNodeContext: FlinkCustomNodeContext): DataStream[T] = {
      val consumerGroupId = overriddenConsumerGroup.getOrElse(ConsumerGroupDeterminer(kafkaConfig).consumerGroup(flinkNodeContext))
      env.setStreamTimeCharacteristic(if (timestampAssigner.isDefined) TimeCharacteristic.EventTime else TimeCharacteristic.IngestionTime)

      val newStart = setUidToNodeIdIfNeed(flinkNodeContext,
        env
          .addSource[T](flinkSourceFunction(consumerGroupId))(typeInformation)
          .name(s"${flinkNodeContext.metaData.id}-${flinkNodeContext.nodeId}-source"))

      timestampAssigner.map {
        case periodic: AssignerWithPeriodicWatermarks[T@unchecked] =>
          newStart.assignTimestampsAndWatermarks(periodic)
        case punctuated: AssignerWithPunctuatedWatermarks[T@unchecked] =>
          newStart.assignTimestampsAndWatermarks(punctuated)
      }.getOrElse(newStart)
    }

    def preparedTopics: List[String] = topics.map(processObjectDependencies
                                                    .objectNaming
                                                    .prepareName(_,
                                                      processObjectDependencies.config,
                                                      new NamingContext(KafkaUsageKey)))

    protected val typeInformation: TypeInformation[T] = implicitly[TypeInformation[T]]

    protected def flinkSourceFunction(consumerGroupId: String): SourceFunction[T] = {
      preparedTopics.foreach(KafkaEspUtils.setToLatestOffsetIfNeeded(kafkaConfig, _, consumerGroupId))
      createFlinkSource(consumerGroupId)
    }

    protected def createFlinkSource(consumerGroupId: String): FlinkKafkaConsumer[T] = {
      new FlinkKafkaConsumer[T](preparedTopics.asJava, schema, KafkaEspUtils.toProperties(kafkaConfig, Some(consumerGroupId)))
    }

    override def generateTestData(size: Int): Array[Byte] = {
      val listsFromAllTopics = preparedTopics.map(KafkaEspUtils.readLastMessages(_, size, kafkaConfig))
      val merged = ListUtil.mergeListsFromTopics(listsFromAllTopics, size)
      val formatted = recordFormatterOpt.map(formatter => merged.map(formatter.formatRecord)).getOrElse {
        merged.map(_.value())
      }
      testPrepareInfo.joinData(formatted)
    }

    override def testDataParser: TestDataParser[T] = new TestDataParser[T] {
      override def parseTestData(merged: Array[Byte]): List[T] =
        testPrepareInfo.splitData(merged).map { formatted =>
          val topic = preparedTopics.head
          val record = recordFormatterOpt
            .map(formatter => formatter.parseRecord(formatted))
            .getOrElse(new ProducerRecord(topic, formatted))
          schema.deserialize(new ConsumerRecord[Array[Byte], Array[Byte]](topic, -1, -1, record.key(), record.value()))
        }
    }

    override def timestampAssignerForTest : Option[TimestampAssigner[T]] = BaseKafkaSourceFactory.this.timestampAssigner
  }

}<|MERGE_RESOLUTION|>--- conflicted
+++ resolved
@@ -38,7 +38,8 @@
   *
   * </pre>
   * */
-class KafkaSourceFactory[T: TypeInformation](deserializationSchemaFactory: DeserializationSchemaFactory[T],
+// FIXME
+class KafkaSourceFactory[T: TypeInformation](schemaFactory: DeserializationSchemaFactory[T],
                                              timestampAssigner: Option[TimestampAssigner[T]],
                                              testPrepareInfo: TestDataSplit,
                                              processObjectDependencies: ProcessObjectDependencies)
@@ -61,14 +62,9 @@
                defaultMode = DualEditorMode.RAW
              )
              @NotBlank
-<<<<<<< HEAD
-             topic: String): Source[T] with TestDataGenerator = {
-    createSource(processMetaData, List(topic), deserializationSchemaFactory.create(List(topic), kafkaConfig))
-=======
              topic: String)(implicit nodeId: NodeId): Source[T] with TestDataGenerator = {
     val kafkaConfig = KafkaSourceFactory.parseKafkaConfig(processObjectDependencies)
     createSource(List(topic), kafkaConfig, schemaFactory.create(List(topic), kafkaConfig), processMetaData, nodeId)
->>>>>>> b796483e
   }
 
 }
