--- conflicted
+++ resolved
@@ -6,12 +6,9 @@
 import org.apache.kafka.clients.consumer.ConsumerRecord
 import pl.touk.nussknacker.engine.flink.api.process.FlinkContextInitializer
 import pl.touk.nussknacker.engine.flink.api.timestampwatermark.{StandardTimestampWatermarkHandler, TimestampWatermarkHandler}
-<<<<<<< HEAD
+import pl.touk.nussknacker.engine.kafka.source.KafkaSource.defaultMaxOutOfOrdernessMillis
+import pl.touk.nussknacker.engine.flink.api.timestampwatermark.{StandardTimestampWatermarkHandler, TimestampWatermarkHandler}
 import pl.touk.nussknacker.engine.kafka.{KafkaConfig, PreparedKafkaTopic, RecordFormatter}
-import pl.touk.nussknacker.engine.kafka.source.{ConsumerRecordBasedKafkaSource, KafkaSource}
-=======
->>>>>>> 71082a9e
-import pl.touk.nussknacker.engine.kafka.source.KafkaSource.defaultMaxOutOfOrdernessMillis
 import pl.touk.nussknacker.engine.kafka.source.{ConsumerRecordBasedKafkaSource, KafkaSource}
 import pl.touk.nussknacker.engine.kafka.{KafkaConfig, PreparedKafkaTopic, RecordFormatter}
 
@@ -50,13 +47,8 @@
                                                flinkContextInitializer: FlinkContextInitializer[ConsumerRecord[K, V]],
                                                delayCalculator: DelayCalculator): KafkaSource[ConsumerRecord[K, V]] = {
     new ConsumerRecordBasedKafkaSource[K, V](preparedTopics, kafkaConfig, deserializationSchema, timestampAssigner, formatter, flinkContextInitializer) {
-<<<<<<< HEAD
       override protected def createFlinkSource(consumerGroupId: String): SourceFunction[ConsumerRecord[K, V]] =
-        DelayedFlinkKafkaConsumer(preparedTopics, deserializationSchema, kafkaConfig, consumerGroupId, delay, timestampAssigner)
-=======
-      override protected def createFlinkSource(consumerGroupId: String) =
-        new DelayedFlinkKafkaConsumer(preparedTopics, deserializationSchema, kafkaConfig, consumerGroupId, delayCalculator, timestampAssigner)
->>>>>>> 71082a9e
+        DelayedFlinkKafkaConsumer(preparedTopics, deserializationSchema, kafkaConfig, consumerGroupId, delayCalculator, timestampAssigner)
     }
   }
 
