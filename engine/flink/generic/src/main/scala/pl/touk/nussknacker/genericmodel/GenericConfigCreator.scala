package pl.touk.nussknacker.genericmodel

import org.apache.avro.generic.GenericData
import pl.touk.nussknacker.engine.api.CustomStreamTransformer
import pl.touk.nussknacker.engine.api.exception.ExceptionHandlerFactory
import pl.touk.nussknacker.engine.api.process.{ProcessObjectDependencies, _}
import pl.touk.nussknacker.engine.avro._
import pl.touk.nussknacker.engine.avro.schemaregistry.SchemaRegistryProvider
import pl.touk.nussknacker.engine.avro.schemaregistry.confluent.ConfluentSchemaRegistryProvider
import pl.touk.nussknacker.engine.flink.util.exception.BrieflyLoggingExceptionHandler
import pl.touk.nussknacker.engine.flink.util.transformer.aggregate.sampleTransformers.SimpleSlidingAggregateTransformer
import pl.touk.nussknacker.engine.flink.util.transformer.{PreviousValueTransformer, UnionTransformer}
import pl.touk.nussknacker.engine.kafka.KafkaSinkFactory
import pl.touk.nussknacker.engine.kafka.generic.sinks.GenericKafkaJsonSink
import pl.touk.nussknacker.engine.kafka.generic.sources.{GenericJsonSourceFactory, GenericTypedJsonSourceFactory}
import pl.touk.nussknacker.engine.testing.EmptyProcessConfigCreator

class GenericConfigCreator extends EmptyProcessConfigCreator {

  import org.apache.flink.api.scala._

  protected def defaultCategory[T](obj: T): WithCategories[T] = WithCategories(obj, "Default")

  override def customStreamTransformers(processObjectDependencies: ProcessObjectDependencies): Map[String, WithCategories[CustomStreamTransformer]] = Map(
    "previousValue" -> defaultCategory(PreviousValueTransformer),
    "aggregate" -> defaultCategory(SimpleSlidingAggregateTransformer),
    "union" -> defaultCategory(UnionTransformer)
  )

  override def sourceFactories(processObjectDependencies: ProcessObjectDependencies): Map[String, WithCategories[SourceFactory[_]]] = {
    val schemaRegistryProvider = createSchemaProvider(processObjectDependencies)
    val avroSourceFactory = KafkaAvroSourceFactory(schemaRegistryProvider, processObjectDependencies)
    val avroFixedSourceFactory = FixedKafkaAvroSourceFactory[GenericData.Record](processObjectDependencies)

    Map(
      "kafka-json" -> defaultCategory(new GenericJsonSourceFactory(processObjectDependencies)),
      "kafka-typed-json" -> defaultCategory(new GenericTypedJsonSourceFactory(processObjectDependencies)),
      "kafka-avro" -> defaultCategory(avroSourceFactory),
      "kafka-fixed-avro" -> defaultCategory(avroFixedSourceFactory)
    )
  }

  override def sinkFactories(processObjectDependencies: ProcessObjectDependencies): Map[String, WithCategories[SinkFactory]] = {
    val schemaRegistryProvider = createSchemaProvider(processObjectDependencies)

    Map(
      "kafka-json" -> defaultCategory(new GenericKafkaJsonSink(processObjectDependencies)),
      "kafka-avro" -> defaultCategory(new KafkaSinkFactory(schemaRegistryProvider.serializationSchemaFactory, processObjectDependencies))
    )
  }

  override def exceptionHandlerFactory(processObjectDependencies: ProcessObjectDependencies): ExceptionHandlerFactory =
    ExceptionHandlerFactory.noParams(BrieflyLoggingExceptionHandler(_))

  import pl.touk.nussknacker.engine.util.functions._

  override def expressionConfig(processObjectDependencies: ProcessObjectDependencies): ExpressionConfig = {
<<<<<<< HEAD
    val schemaRegistryProvider = createSchemaProvider(processObjectDependencies)

=======
    val kafkaConfig = KafkaConfig.parseConfig(processObjectDependencies.config, "kafka")
    val schemaRegistryClientFactory = createSchemaRegistryClientFactory
>>>>>>> b796483e
    ExpressionConfig(
      Map(
        "GEO" -> defaultCategory(geo),
        "NUMERIC" -> defaultCategory(numeric),
        "CONV" -> defaultCategory(conversion),
        "DATE" -> defaultCategory(date),
        "AVRO" -> defaultCategory(new AvroUtils(schemaRegistryProvider))
      ),
      List()
    )
  }

  protected def createSchemaProvider(processObjectDependencies: ProcessObjectDependencies):SchemaRegistryProvider[GenericData.Record] =
    ConfluentSchemaRegistryProvider[GenericData.Record](processObjectDependencies)

}<|MERGE_RESOLUTION|>--- conflicted
+++ resolved
@@ -55,13 +55,10 @@
   import pl.touk.nussknacker.engine.util.functions._
 
   override def expressionConfig(processObjectDependencies: ProcessObjectDependencies): ExpressionConfig = {
-<<<<<<< HEAD
+    val kafkaConfig = KafkaConfig.parseConfig(processObjectDependencies.config, "kafka")
+    // FIXME
     val schemaRegistryProvider = createSchemaProvider(processObjectDependencies)
 
-=======
-    val kafkaConfig = KafkaConfig.parseConfig(processObjectDependencies.config, "kafka")
-    val schemaRegistryClientFactory = createSchemaRegistryClientFactory
->>>>>>> b796483e
     ExpressionConfig(
       Map(
         "GEO" -> defaultCategory(geo),
