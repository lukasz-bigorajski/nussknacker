package pl.touk.nussknacker.engine.flink.util.transformer

import cats.data.Validated.{Invalid, Valid}
import cats.data.{NonEmptyList, ValidatedNel}
import com.typesafe.scalalogging.LazyLogging
import org.apache.flink.api.common.functions.MapFunction
import org.apache.flink.streaming.api.functions.TimestampAssigner
import org.apache.flink.streaming.api.scala._
import org.apache.flink.streaming.runtime.operators.windowing.TimestampedValue
import pl.touk.nussknacker.engine.api._
import pl.touk.nussknacker.engine.api.context.ProcessCompilationError.{CustomNodeError, NodeId}
import pl.touk.nussknacker.engine.api.context.{ContextTransformation, JoinContextTransformation, ProcessCompilationError, ValidationContext}
import pl.touk.nussknacker.engine.api.typed.typing.{Typed, TypedObjectTypingResult}
import pl.touk.nussknacker.engine.flink.api.process.{AbstractLazyParameterInterpreterFunction, FlinkCustomJoinTransformation, FlinkCustomNodeContext, FlinkLazyParameterFunctionHelper}
import pl.touk.nussknacker.engine.flink.util.timestamp.TimestampAssignmentHelper

case object UnionTransformer extends UnionTransformer(None) {

  val KeyField = "key"

}

/**
 * It creates union of joined data streams. Produced variable will be a map which looks like:
 * ```
 * {
 *   key: result_of_evaluation_of_key_expression_for_branch1
 *   branchId: result_of_evaluation_of_value_expression_for_branchId
 * }
 * ```
 * `branchId` field of map will have Unknown type. If you want to specify it, you can pass type
 * as a Map in `definition` parameter.
 *
 * @param timestampAssigner Optional timestamp assigner that will be used on connected stream.
 *                          Make notice that Flink produces min watermark(left stream watermark, right stream watermark)
 *                          for connected streams. In some cases, when you have some time-based aggregation after union,
 *                          you would like to redefine this logic.
 */
class UnionTransformer(timestampAssigner: Option[TimestampAssigner[TimestampedValue[ValueWithContext[Any]]]])
  extends CustomStreamTransformer with LazyLogging {

  override def canHaveManyInputs: Boolean = true

  //we can put e.g. "? this is [my funny name]" as node name...
  private def sanitizeBranchName(branchId: String) = branchId.toCharArray.zipWithIndex.collect {
    case (a, 0) if Character.isJavaIdentifierStart(a) => a
    case (a, 0) if !Character.isJavaIdentifierStart(a) => "_"
    case (a, _) if Character.isJavaIdentifierPart(a) => a
    case (a, _) if !Character.isJavaIdentifierPart(a) => "_"
  }.mkString

  private def findUniqueParent(contextMap: Map[String, ValidationContext])(implicit nodeId: NodeId): ValidatedNel[ProcessCompilationError, Option[ValidationContext]] = {
    contextMap.values.map(_.parent).toList.distinct match {
      case Nil => Valid(None)
      case a::Nil => Valid(a)
      case more => Invalid(NonEmptyList.of(CustomNodeError(nodeId.id, s"Not consistent parent contexts: ${more}", None)))
    }

  }

  @MethodToInvoke
  def execute(@BranchParamName("key") keyByBranchId: Map[String, LazyParameter[CharSequence]],
              @BranchParamName("value") valueByBranchId: Map[String, LazyParameter[Any]],
              @OutputVariableName variableName: String)(implicit nodeId: NodeId): JoinContextTransformation =
    ContextTransformation
      .join.definedBy { contexts =>
      findUniqueParent(contexts).map { parent =>
        val newType = TypedObjectTypingResult(contexts.map {
          case (branchId, _) =>
            sanitizeBranchName(branchId) -> valueByBranchId(branchId).returnType
<<<<<<< HEAD
        } + (KeyField -> Typed[String]))
        ValidationContext(Map(variableName -> newType), Map.empty, parent)
      }
=======
        } + (UnionTransformer.KeyField -> Typed[String]))

      Valid(ValidationContext(Map(variableName -> newType)))
>>>>>>> d4e0fe5b
    }.implementedBy(
      new FlinkCustomJoinTransformation {
        override def transform(inputs: Map[String, DataStream[Context]], context: FlinkCustomNodeContext): DataStream[ValueWithContext[Any]] = {
          val valuesWithContexts = inputs.map {
            case (branchId, stream) =>
              val keyParam = keyByBranchId(branchId)
              val valueParam = valueByBranchId(branchId)
              stream.map(new UnionMapFunction(sanitizeBranchName(branchId), keyParam, valueParam, context.lazyParameterHelper))
          }
          val connectedStream = valuesWithContexts.reduce(_.connect(_).map(identity, identity))

          timestampAssigner
            .map(new TimestampAssignmentHelper[ValueWithContext[Any]](_).assignWatermarks(connectedStream))
            .getOrElse(connectedStream)
        }
      }
    )

}

class UnionMapFunction(valueField: String,
                       keyParam: LazyParameter[CharSequence], valueParam: LazyParameter[Any],
                       lazyParameterHelper: FlinkLazyParameterFunctionHelper)
  extends AbstractLazyParameterInterpreterFunction(lazyParameterHelper) with MapFunction[Context, ValueWithContext[Any]] {

  private lazy val evaluateKey =  lazyParameterInterpreter.syncInterpretationFunction(keyParam)
  private lazy val evaluateValue = lazyParameterInterpreter.syncInterpretationFunction(valueParam)

  override def map(context: Context): ValueWithContext[Any] = {
    import scala.collection.JavaConverters._
    ValueWithContext(Map(
      UnionTransformer.KeyField -> Option(evaluateKey(context)).map(_.toString).orNull,
      valueField -> evaluateValue(context)
    ).asJava, context)
  }

}<|MERGE_RESOLUTION|>--- conflicted
+++ resolved
@@ -53,7 +53,7 @@
     contextMap.values.map(_.parent).toList.distinct match {
       case Nil => Valid(None)
       case a::Nil => Valid(a)
-      case more => Invalid(NonEmptyList.of(CustomNodeError(nodeId.id, s"Not consistent parent contexts: ${more}", None)))
+      case more => Invalid(NonEmptyList.of(CustomNodeError(nodeId.id, s"Not consistent parent contexts: $more", None)))
     }
 
   }
@@ -68,15 +68,9 @@
         val newType = TypedObjectTypingResult(contexts.map {
           case (branchId, _) =>
             sanitizeBranchName(branchId) -> valueByBranchId(branchId).returnType
-<<<<<<< HEAD
-        } + (KeyField -> Typed[String]))
+        } + (UnionTransformer.KeyField -> Typed[String]))
         ValidationContext(Map(variableName -> newType), Map.empty, parent)
       }
-=======
-        } + (UnionTransformer.KeyField -> Typed[String]))
-
-      Valid(ValidationContext(Map(variableName -> newType)))
->>>>>>> d4e0fe5b
     }.implementedBy(
       new FlinkCustomJoinTransformation {
         override def transform(inputs: Map[String, DataStream[Context]], context: FlinkCustomNodeContext): DataStream[ValueWithContext[Any]] = {
