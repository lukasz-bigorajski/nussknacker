package pl.touk.nussknacker.engine.flink.test


import com.typesafe.scalalogging.LazyLogging
import org.apache.flink.api.common.{JobExecutionResult, JobID}
import org.apache.flink.configuration._
import org.apache.flink.queryablestate.client.QueryableStateClient
import org.apache.flink.runtime.execution.ExecutionState
import org.apache.flink.runtime.jobgraph.{JobGraph, JobStatus}
import org.apache.flink.runtime.minicluster.MiniCluster
import org.apache.flink.streaming.api.environment.StreamExecutionEnvironment
import org.apache.flink.streaming.api.graph.StreamGraph
import org.apache.flink.test.util.{MiniClusterResource, MiniClusterResourceConfiguration}
import org.apache.flink.util.OptionalFailure
import org.scalactic.source.Position
import org.scalatest.Matchers
import org.scalatest.time.{Millis, Seconds, Span}
import pl.touk.nussknacker.test.PatientScalaFutures

import scala.collection.JavaConverters._


object StoppableExecutionEnvironment {

  def apply(userFlinkClusterConfig: Configuration) = new StoppableExecutionEnvironment(userFlinkClusterConfig) with MiniClusterResourceFlink_1_7

<<<<<<< HEAD
  def addQueryableStateConfiguration(configuration: Configuration, proxyPortLow: Int, proxyPortHigh: Int): Configuration = {
    //blaaa this is needed to make queryableState work with two task manager instances
    configuration.setInteger(ConfigConstants.LOCAL_NUMBER_TASK_MANAGER, 2)
    configuration.setBoolean(QueryableStateOptions.ENABLE_QUERYABLE_STATE_PROXY_SERVER, true)
=======
  def addQueryableStateConfiguration(configuration: Configuration, proxyPortLow: Int, taskManagersCount: Int): Configuration = {
    val proxyPortHigh = proxyPortLow + taskManagersCount - 1
>>>>>>> c968ecba
    configuration.setString(QueryableStateOptions.PROXY_PORT_RANGE, s"$proxyPortLow-$proxyPortHigh")
    configuration
  }

  def withQueryableStateEnabled(configuration: Configuration, proxyPortLow: Int, taskManagersCount: Int) : StoppableExecutionEnvironment= {
    StoppableExecutionEnvironment(addQueryableStateConfiguration(configuration, proxyPortLow, taskManagersCount))
  }

}

abstract class StoppableExecutionEnvironment(userFlinkClusterConfig: Configuration) extends StreamExecutionEnvironment
  with LazyLogging with PatientScalaFutures with Matchers {

  // For backward compatibility with Flink 1.6 we have here MiniClusterResource intstead of MiniClusterWithClientResource
  // TODO after breaking compatibility with 1.6, replace MiniClusterResource with MiniClusterWithClientResource
  protected def prepareMiniClusterResource(userFlinkClusterConfig: Configuration): MiniClusterResource

  private lazy val flinkMiniCluster: MiniClusterResource = {
    val resource = prepareMiniClusterResource(userFlinkClusterConfig)
    resource.before()
    resource.getClusterClient.setDetached(true)
    resource
  }

  def queryableClient(proxyPort: Int) : QueryableStateClient= {
    new QueryableStateClient("localhost", proxyPort)
  }

  def runningJobs(): Iterable[JobID] = {
    flinkMiniCluster.getClusterClient.listJobs().get().asScala.filter(_.getJobState == JobStatus.RUNNING).map(_.getJobId)
  }

  // Warning: this method assume that will be one job for all checks inside action. We highly recommend to execute
  // job once per test class and then do many concurrent scenarios basing on own unique keys in input.
  // Running multiple parallel instances of job in one test class can cause stealing of data from sources between those instances.
  def withJobRunning[T](jobName: String)(action: => T): T = {
    val executionResult = executeAndWaitForStart(jobName)
    try {
      action
    } finally {
      cancel(executionResult.getJobID)
    }
  }

  val defaultWaitForStatePatience: PatienceConfig = PatienceConfig(timeout = scaled(Span(20, Seconds)), interval = scaled(Span(100, Millis)))

  def executeAndWaitForStart[T](jobName: String): JobExecutionResult = {
    val res = execute(jobName)
    waitForStart(res.getJobID, jobName)()
    res
  }

  def waitForStart(jobID: JobID, name: String)(patience: PatienceConfig = defaultWaitForStatePatience): Unit = {
    waitForJobState(jobID, name, expectedState = ExecutionState.RUNNING)(patience)
  }

  def waitForJobState(jobID: JobID, name: String, expectedState: ExecutionState)(patience: PatienceConfig = defaultWaitForStatePatience): Unit = {
    eventually {
      // We access miniCluster because ClusterClient doesn't expose getExecutionGraph and getJobStatus doesn't satisfy us
      // It returns RUNNING even when some vertices are not started yet
      val executionGraph = getMiniCluster(flinkMiniCluster).getExecutionGraph(jobID).get()
      val executionVertices = executionGraph.getAllExecutionVertices.asScala
      val notRunning = executionVertices.filterNot(_.getExecutionState == expectedState)
      assert(notRunning.isEmpty, s"Some vertices of $name are still not running: ${notRunning.map(rs => s"${rs.getTaskNameWithSubtaskIndex} - ${rs.getExecutionState}")}")
    }(patience, implicitly[Position])
  }

  // see comment in waitForJobState
  protected def getMiniCluster(resource: MiniClusterResource): MiniCluster


  override def execute(streamGraph: StreamGraph): JobExecutionResult = {

    val jobGraph: JobGraph = streamGraph.getJobGraph
    logger.debug("Running job on local embedded Flink flinkMiniCluster cluster")

    userFlinkClusterConfig.setBoolean(ConfigConstants.LOCAL_START_WEBSERVER, false)
    userFlinkClusterConfig.setBoolean(CoreOptions.FILESYTEM_DEFAULT_OVERRIDE, true)
    getConfig.disableSysoutLogging()
    jobGraph.getJobConfiguration.addAll(userFlinkClusterConfig)

    // Is passed classloader is ok?
    val submissionResult = flinkMiniCluster.getClusterClient.submitJob(jobGraph, getClass.getClassLoader)

    new JobExecutionResult(submissionResult.getJobID, 0, new java.util.HashMap[String, OptionalFailure[AnyRef]]())
  }

  def cancel(jobId: JobID): Unit = {
    flinkMiniCluster.getClusterClient.cancel(jobId)
  }

  def stop(): Unit = {
    flinkMiniCluster.after()
  }

}

trait MiniClusterResourceFlink_1_7 extends StoppableExecutionEnvironment {

  override def prepareMiniClusterResource(userFlinkClusterConfig: Configuration): MiniClusterResource = {
    val clusterConfig: MiniClusterResourceConfiguration = new MiniClusterResourceConfiguration.Builder()
      .setNumberTaskManagers(userFlinkClusterConfig.getInteger(ConfigConstants.LOCAL_NUMBER_TASK_MANAGER, ConfigConstants.DEFAULT_LOCAL_NUMBER_TASK_MANAGER))
      .setNumberSlotsPerTaskManager(userFlinkClusterConfig.getInteger(TaskManagerOptions.NUM_TASK_SLOTS, TaskManagerOptions.NUM_TASK_SLOTS.defaultValue()))
      .setConfiguration(userFlinkClusterConfig)
      .build
    new MiniClusterResource(clusterConfig)
  }

  override protected def getMiniCluster(resource: MiniClusterResource): MiniCluster =
    resource.asInstanceOf[org.apache.flink.runtime.testutils.MiniClusterResource].getMiniCluster

}<|MERGE_RESOLUTION|>--- conflicted
+++ resolved
@@ -24,15 +24,9 @@
 
   def apply(userFlinkClusterConfig: Configuration) = new StoppableExecutionEnvironment(userFlinkClusterConfig) with MiniClusterResourceFlink_1_7
 
-<<<<<<< HEAD
-  def addQueryableStateConfiguration(configuration: Configuration, proxyPortLow: Int, proxyPortHigh: Int): Configuration = {
-    //blaaa this is needed to make queryableState work with two task manager instances
-    configuration.setInteger(ConfigConstants.LOCAL_NUMBER_TASK_MANAGER, 2)
-    configuration.setBoolean(QueryableStateOptions.ENABLE_QUERYABLE_STATE_PROXY_SERVER, true)
-=======
   def addQueryableStateConfiguration(configuration: Configuration, proxyPortLow: Int, taskManagersCount: Int): Configuration = {
     val proxyPortHigh = proxyPortLow + taskManagersCount - 1
->>>>>>> c968ecba
+    configuration.setBoolean(QueryableStateOptions.ENABLE_QUERYABLE_STATE_PROXY_SERVER, true)
     configuration.setString(QueryableStateOptions.PROXY_PORT_RANGE, s"$proxyPortLow-$proxyPortHigh")
     configuration
   }
