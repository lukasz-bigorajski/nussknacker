--- conflicted
+++ resolved
@@ -28,7 +28,6 @@
   def addQueryableStateConfiguration(configuration: Configuration, proxyPortLow: Int, proxyPortHigh: Int): Configuration = {
     //blaaa this is needed to make queryableState work with two task manager instances
     configuration.setInteger(ConfigConstants.LOCAL_NUMBER_TASK_MANAGER, 2)
-    configuration.setBoolean(QueryableStateOptions.ENABLE_QUERYABLE_STATE_PROXY_SERVER, true)
     configuration.setString(QueryableStateOptions.PROXY_PORT_RANGE, s"$proxyPortLow-$proxyPortHigh")
     configuration
   }
@@ -96,9 +95,6 @@
     }(patience, implicitly[Position])
   }
 
-<<<<<<< HEAD
-  override def execute(streamGraph: StreamGraph): JobExecutionResult = {
-=======
   // see comment in waitForJobState
   protected def getMiniCluster(resource: MiniClusterResource): MiniCluster
 
@@ -106,7 +102,6 @@
     // transform the streaming program into a JobGraph
     val streamGraph: StreamGraph = getStreamGraph
     streamGraph.setJobName(jobName)
->>>>>>> a5ca28ec
     val jobGraph: JobGraph = streamGraph.getJobGraph
     logger.debug("Running job on local embedded Flink flinkMiniCluster cluster")
 
