--- conflicted
+++ resolved
@@ -5,15 +5,10 @@
 import org.apache.flink.api.common.{JobExecutionResult, JobID}
 import org.apache.flink.configuration._
 import org.apache.flink.queryablestate.client.QueryableStateClient
-<<<<<<< HEAD
-import org.apache.flink.runtime.jobgraph.JobGraph
-import org.apache.flink.runtime.minicluster.{MiniCluster, MiniClusterConfiguration}
-=======
 import org.apache.flink.runtime.execution.ExecutionState
 import org.apache.flink.runtime.executiongraph.AccessExecutionJobVertex
 import org.apache.flink.runtime.jobgraph.{JobGraph, JobStatus}
 import org.apache.flink.runtime.testutils.MiniClusterResourceConfiguration
->>>>>>> 3080f233
 import org.apache.flink.streaming.api.environment.StreamExecutionEnvironment
 import org.apache.flink.streaming.api.graph.StreamGraph
 import org.apache.flink.test.util.MiniClusterWithClientResource
@@ -25,8 +20,6 @@
 
 import scala.collection.JavaConverters._
 
-
-import scala.collection.JavaConverters._
 
 object StoppableExecutionEnvironment {
 
@@ -43,10 +36,6 @@
 class StoppableExecutionEnvironment(userFlinkClusterConfig: Configuration) extends StreamExecutionEnvironment
   with LazyLogging with Eventually with Matchers {
 
-<<<<<<< HEAD
-  protected var localFlinkMiniCluster: MiniCluster = _
-
-=======
   private val config: MiniClusterResourceConfiguration
     = new MiniClusterResourceConfiguration.Builder()
     //TODO: what should be here?
@@ -58,16 +47,12 @@
   {
     flinkMiniCluster.before()
   }
->>>>>>> 3080f233
 
   def queryableClient(proxyPort: Int) : QueryableStateClient= {
     new QueryableStateClient("localhost", proxyPort)
   }
 
   def runningJobs(): Iterable[JobID] = {
-<<<<<<< HEAD
-    localFlinkMiniCluster.listJobs().get().asScala.map(_.getJobId)
-=======
     flinkMiniCluster.getMiniCluster.listJobs().get().asScala.filter(_.getJobState == JobStatus.RUNNING).map(_.getJobId)
   }
 
@@ -89,10 +74,9 @@
       val notRunning = executionVertices.filterNot(_.getAggregateState != ExecutionState.RUNNING)
       assert(notRunning.isEmpty, s"Some vertices of $name are still not running: ${notRunning.map(rs => s"${rs.getName} - ${rs.getAggregateState}")}")
     }(patienceConfigForJobStart, implicitly[Position])
->>>>>>> 3080f233
   }
 
-  override def execute(jobName: String): JobExecutionResult = {
+  def execute(jobName: String): JobExecutionResult = {
     // transform the streaming program into a JobGraph
     val streamGraph: StreamGraph = getStreamGraph
     streamGraph.setJobName(jobName)
@@ -101,30 +85,6 @@
 
     userFlinkClusterConfig.setBoolean(ConfigConstants.LOCAL_START_WEBSERVER, false)
     userFlinkClusterConfig.setBoolean(CoreOptions.FILESYTEM_DEFAULT_OVERRIDE, true)
-<<<<<<< HEAD
-
-    userFlinkClusterConfig.setInteger(JobManagerOptions.PORT, 0)
-    userFlinkClusterConfig.setString(RestOptions.BIND_PORT, "0")
-
-    jobGraph.getJobConfiguration.addAll(userFlinkClusterConfig)
-
-    localFlinkMiniCluster = new MiniCluster(new MiniClusterConfiguration.Builder()
-      .setConfiguration(jobGraph.getJobConfiguration).build())
-
-    localFlinkMiniCluster.start()
-
-    //FIXME!!!!
-    val submissionRes: JobSubmissionResult = localFlinkMiniCluster.submitJob(jobGraph).get()
-    new JobExecutionResult(submissionRes.getJobID, 0, new java.util.HashMap[String, OptionalFailure[AnyRef]]())
-  }
-
-  override def execute(streamGraph: StreamGraph): JobExecutionResult = ???
-
-  def stop(): Unit = {
-    if (localFlinkMiniCluster != null) {
-      localFlinkMiniCluster.close()
-    }
-=======
     getConfig.disableSysoutLogging()
     jobGraph.getJobConfiguration.addAll(userFlinkClusterConfig)
 
@@ -139,7 +99,6 @@
 
   def stop(): Unit = {
     flinkMiniCluster.after()
->>>>>>> 3080f233
   }
 
 }