--- conflicted
+++ resolved
@@ -28,16 +28,18 @@
   object processInvoker {
 
     def invokeWithSampleData(process: EspProcess, data: List[SimpleRecord],
-                             config: Configuration = new Configuration(),
+                             configuration: Configuration = new Configuration(),
                              processVersion: ProcessVersion = ProcessVersion.empty,
                              parallelism: Int = 1): Unit = {
 
       val creator: ProcessConfigCreator = prepareCreator(data, KafkaConfig("http://notexist.pl", None, None))
 
-      val env = StoppableExecutionEnvironment(config)
+      val env = StoppableExecutionEnvironment(configuration)
       try {
-        new FlinkStreamingProcessCompiler(creator, ConfigFactory.load()).createFlinkProcessRegistrar().register(
-          new StreamExecutionEnvironment(env), process, processVersion)
+        val config = ConfigFactory.load()
+        FlinkStreamingProcessRegistrar(new FlinkProcessCompiler(LocalModelData(config, creator)), config)
+          .register(new StreamExecutionEnvironment(env), process, processVersion)
+
         MockService.clear()
         val id = env.execute(process.id)
         env.waitForJobState(id.getJobID, process.id, ExecutionState.FINISHED)()
@@ -47,33 +49,21 @@
     }
 
     def invoke(process: EspProcess, creator: ProcessConfigCreator,
-<<<<<<< HEAD
-               config: Configuration,
+               configuration: Configuration,
                processVersion: ProcessVersion,
                parallelism: Int, action: => Unit): Unit = {
-      val env = StoppableExecutionEnvironment(config)
+      val env = StoppableExecutionEnvironment(configuration)
       try {
-        new FlinkStreamingProcessCompiler(creator, ConfigFactory.load()).createFlinkProcessRegistrar().register(
-          new StreamExecutionEnvironment(env), process, processVersion)
+        val config = ConfigFactory.load()
+        FlinkStreamingProcessRegistrar(new FlinkProcessCompiler(LocalModelData(config, creator)), config)
+          .register(new StreamExecutionEnvironment(env), process, processVersion)
+
 
         MockService.clear()
         env.withJobRunning(process.id)(action)
       } finally {
         env.stop()
       }
-=======
-               configuration: Configuration = new Configuration(),
-               processVersion: ProcessVersion = ProcessVersion.empty,
-               parallelism: Int = 1): JobExecutionResult = {
-      FlinkTestConfiguration.addQueryableStatePortRanges(configuration)
-      val env = StreamExecutionEnvironment.createLocalEnvironment(parallelism, configuration)
-      env.getConfig.disableSysoutLogging
-      val config = ConfigFactory.load()
-      FlinkStreamingProcessRegistrar(new FlinkProcessCompiler(LocalModelData(config, creator)), config).register(env, process, processVersion)
-
-      MockService.clear()
-      env.execute(process.id)
->>>>>>> 2fc0feed
     }
 
     def prepareCreator(data: List[SimpleRecord], kafkaConfig: KafkaConfig): ProcessConfigCreator = new ProcessConfigCreator {
@@ -123,7 +113,7 @@
 
       override def signals(config: Config): Map[String, WithCategories[TestProcessSignalFactory]] = Map("sig1" ->
         WithCategories(new TestProcessSignalFactory(kafkaConfig, signalTopic)))
-      
+
       override def buildInfo(): Map[String, String] = Map.empty
     }
 
