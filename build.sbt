import com.typesafe.sbt.packager.SettingsHelper
import com.typesafe.sbt.packager.docker.DockerPlugin.autoImport.dockerUsername
import sbt.Keys._
import sbt._
import sbtassembly.AssemblyPlugin.autoImport.assembly
import sbtassembly.MergeStrategy

val scala211 = "2.11.12"
val scala212 = "2.12.10"
lazy val supportedScalaVersions = List(scala212, scala211)

//by default we include flink and scala, we want to be able to disable this behaviour for performance reasons
val includeFlinkAndScala = Option(System.getProperty("includeFlinkAndScala", "true")).exists(_.toBoolean)

val flinkScope = if (includeFlinkAndScala) "compile" else "provided"
val nexusUrl = Option(System.getProperty("nexusUrl"))
//TODO: this is pretty clunky, but works so far for our case...
val nexusHost = nexusUrl.map(_.replaceAll("http[s]?://", "").replaceAll("[:/].*", ""))

//Docker release configuration
val dockerTagName = Option(System.getProperty("dockerTagName"))
val dockerPort = System.getProperty("dockerPort", "8080").toInt
val dockerUserName = Some(System.getProperty("dockerUserName", "touk"))
val dockerPackageName = System.getProperty("dockerPackageName", "nussknacker")
val dockerUpLatest = System.getProperty("dockerUpLatest", "true").toBoolean
val addDevModel = System.getProperty("addDevModel", "false").toBoolean

// `publishArtifact := false` should be enough to keep sbt from publishing root module,
// unfortunately it does not work, so we resort to hack by publishing root module to Resolver.defaultLocal
//publishArtifact := false
publishTo := Some(Resolver.defaultLocal)
crossScalaVersions := Nil


//have some problems with force() - e.g. with forcing circe version in httpUtils...
ThisBuild / useCoursier := false

val publishSettings = Seq(
  publishMavenStyle := true,
  releasePublishArtifactsAction := PgpKeys.publishSigned.value,
  publishTo := {
    nexusUrl.map(url =>
      (if (isSnapshot.value) "snapshots" else "releases") at url)
  },
  publishArtifact in Test := false,
  //We don't put scm information here, it will be added by release plugin and if scm provided here is different than the one from scm
  //we'll end up with two scm sections and invalid pom...
  pomExtra in Global := {
      <developers>
        <developer>
          <id>TouK</id>
          <name>TouK</name>
          <url>https://touk.pl</url>
        </developer>
      </developers>
  },
  organization := "pl.touk.nussknacker",
  homepage := Some(url(s"https://github.com/touk/nussknacker")),
  credentials := nexusHost.map(host => Credentials("Sonatype Nexus Repository Manager",
    host, System.getProperty("nexusUser", "touk"), System.getProperty("nexusPassword"))
  ).toSeq
)

def nussknackerMergeStrategy: String => MergeStrategy = {
  case PathList(ps@_*) if ps.last == "NumberUtils.class" => MergeStrategy.first
  case PathList(ps@_*) if ps.last == "io.netty.versions.properties" => MergeStrategy.first
  case PathList(ps@_*) if ps.last == "libnetty_transport_native_kqueue_x86_64.jnilib" => MergeStrategy.first
  case PathList("org", "w3c", "dom", "events", xs @ _*) => MergeStrategy.first
  case PathList("org", "apache", "commons", "logging", xs @ _*) => MergeStrategy.first
  case PathList("akka", xs @ _*) => MergeStrategy.last
  case x => MergeStrategy.defaultMergeStrategy(x)
}

lazy val SlowTests = config("slow") extend Test

val slowTestsSettings =
  inConfig(SlowTests)(Defaults.testTasks) ++ Seq(
    testOptions in SlowTests := Seq(
      Tests.Argument(TestFrameworks.ScalaTest, "-n", "org.scalatest.tags.Slow"),
      scalaTestReports
    )
  )

val scalaTestReports = Tests.Argument(TestFrameworks.ScalaTest, "-u", "target/surefire-reports", "-oFGD")
val ignoreSlowTests = Tests.Argument(TestFrameworks.ScalaTest, "-l", "org.scalatest.tags.Slow")

val commonSettings =
  publishSettings ++
    Seq(
      test in assembly := {},
      licenses += ("Apache-2.0", url("https://www.apache.org/licenses/LICENSE-2.0.html")),
      crossScalaVersions := supportedScalaVersions,
      scalaVersion  := scala212,
      resolvers ++= Seq(
        "confluent" at "https://packages.confluent.io/maven"
      ),
      testOptions in Test ++= Seq(scalaTestReports, ignoreSlowTests),
      testOptions in IntegrationTest += scalaTestReports,
      addCompilerPlugin("org.scalamacros" % "paradise" % "2.1.0" cross CrossVersion.full),
      scalacOptions := Seq(
        "-unchecked",
        "-deprecation",
        "-encoding", "utf8",
        // TODO: Turn it on back when we break compatibility with Flink 1.6: see comments in StoppableExecutionEnvironment.prepareMiniClusterResource
//        "-Xfatal-warnings",
        "-feature",
        "-language:postfixOps",
        "-language:existentials",
        "-Ypartial-unification",
        "-target:jvm-1.8"
      ),
      javacOptions := Seq(
        "-Xlint:deprecation",
        "-Xlint:unchecked",
        //we use it e.g. to provide consistent behaviour wrt extracting parameter names from scala and java
        "-parameters"
      ),
      assemblyMergeStrategy in assembly := nussknackerMergeStrategy,
      coverageMinimum := 60,
      coverageFailOnMinimum := false,
      //problem with scaladoc of api: https://github.com/scala/bug/issues/10134
      scalacOptions in (Compile, doc) -= "-Xfatal-warnings"
    )

val forkSettings = Seq(
  fork := true,
  javaOptions := Seq(
    "-Xmx512M",
    "-XX:ReservedCodeCacheSize=128M",
    "-Xss4M",
    "-XX:+UseConcMarkSweepGC",
    "-XX:+CMSClassUnloadingEnabled"
  )
)

val akkaV = "2.5.21" //same version as in Flink
val flinkV = "1.9.1"
val kafkaV = "2.2.0"
val springV = "5.1.4.RELEASE"
val scalaTestV = "3.0.8"
val scalaCheckV = "1.14.0"
val logbackV = "1.1.3"
val argonautV = "6.2.1"
val circeV = "0.11.1"
val jacksonV = "2.9.2"
val catsV = "1.5.0"
val scalaParsersV = "1.0.4"
val dispatchV = "1.0.1"
val slf4jV = "1.7.21"
val scalaLoggingV = "3.9.0"
val scalaCompatV = "0.8.0"
val ficusV = "1.4.1"
val configV = "1.3.0"
val commonsLangV = "3.3.2"
val dropWizardV = "3.1.5"

val akkaHttpV = "10.1.8"
val akkaHttpCirceV = "1.27.0"
val slickV = "3.2.3"
val hsqldbV = "2.3.4"
val postgresV = "42.2.5"
val flywayV = "5.2.4"
val confluentV = "4.1.2"
val jbcryptV = "0.4"

lazy val dockerSettings = {
  val workingDir = "/opt/nussknacker"

  Seq(
    dockerEntrypoint := Seq(s"$workingDir/bin/nussknacker-entrypoint.sh", dockerPort.toString),
    dockerExposedPorts := Seq(dockerPort),
    dockerExposedVolumes := Seq(s"$workingDir/storage", s"$workingDir/data"),
    defaultLinuxInstallLocation in Docker := workingDir,
    dockerBaseImage := "openjdk:8-jdk",
    dockerUsername := dockerUserName,
    packageName := dockerPackageName,
    dockerUpdateLatest := dockerUpLatest,
    dockerLabels := Map(
      "tag" -> dockerTagName.getOrElse(version.value),
      "version" -> version.value,
      "scala" -> scalaVersion.value,
      "flink" -> flinkV
    ),
    dockerEnvVars := Map(
      "AUTHENTICATION_METHOD" -> "BasicAuth",
      "AUTHENTICATION_USERS_FILE" -> "./conf/users.conf",
      "AUTHENTICATION_HEADERS_ACCEPT" -> "application/json",
      "OAUTH2_RESPONSE_TYPE" -> "code",
      "OAUTH2_GRANT_TYPE" -> "authorization_code",
      "OAUTH2_SCOPE" -> "read:user",
    ),
    version in Docker := dockerTagName.getOrElse(version.value)
  )
}

lazy val dist = {
  val module = sbt.Project("dist", file("nussknacker-dist"))
    .settings(commonSettings)
    .enablePlugins(SbtNativePackager, JavaServerAppPackaging)
    .settings(
      packageName in Universal := ("nussknacker" + "-" + version.value),
      Keys.compile in Compile := (Keys.compile in Compile).dependsOn(
        (assembly in Compile) in generic,
        (assembly in Compile) in demo
      ).value,
      mappings in Universal += {
        val genericModel = (crossTarget in generic).value / "genericModel.jar"
        genericModel -> "model/genericModel.jar"
      },
      mappings in Universal += {
        val demoModel = (crossTarget in demo).value / s"demoModel.jar"
        demoModel -> "model/demoModel.jar"
      },
      /* //FIXME: figure out how to filter out only for .tgz, not for docker
      mappings in Universal := {
        val universalMappings = (mappings in Universal).value
        //we don't want docker-* stuff in .tgz
        universalMappings filterNot { case (file, _) =>
          file.getName.startsWith("docker-") ||file.getName.contains("entrypoint.sh")
        }
      },*/
      publishArtifact := false,
      SettingsHelper.makeDeploymentSettings(Universal, packageZipTarball in Universal, "tgz")
    )
    .settings(dockerSettings)
    .dependsOn(ui)
  if (addDevModel) {
    module
      .settings(
        Keys.compile in Compile := (Keys.compile in Compile).dependsOn(
          (assembly in Compile) in managementSample,
          (assembly in Compile) in standaloneSample
        ).value,
        mappings in Universal += {
          val genericModel = (crossTarget in managementSample).value / "managementSample.jar"
          genericModel -> "model/managementSample.jar"
        },
        mappings in Universal += {
          val demoModel = (crossTarget in standaloneSample).value / s"standaloneSample.jar"
          demoModel -> "model/standaloneSample.jar"
        }
      )
  } else {
    module
  }
}

def engine(name: String) = file(s"engine/$name")

lazy val engineStandalone = (project in engine("standalone/engine")).
  configs(IntegrationTest).
  settings(commonSettings).
  settings(Defaults.itSettings).
  settings(
    name := "nussknacker-standalone-engine",
    Keys.test in IntegrationTest := (Keys.test in IntegrationTest).dependsOn(
      (assembly in Compile) in standaloneSample
    ).value,
    libraryDependencies ++= {
      Seq(
        "org.typelevel" %% "cats-core" % catsV,
        "com.typesafe.scala-logging" %% "scala-logging" % scalaLoggingV
      )
    }
  ).
  dependsOn(interpreter, standaloneUtil, httpUtils, testUtil % "it,test")

lazy val standaloneApp = (project in engine("standalone/app")).
  settings(commonSettings).
  settings(
    name := "nussknacker-standalone-app",
    assemblyOption in assembly := (assemblyOption in assembly).value.copy(includeScala = true, level = Level.Info),
    artifact in (Compile, assembly) := {
      val art = (artifact in (Compile, assembly)).value
      art.withClassifier(Some("assembly"))
    },
    libraryDependencies ++= {
      Seq(
        "de.heikoseeberger" %% "akka-http-circe" % akkaHttpCirceV,
        // Force akka-http and akka-stream versions to avoid bumping by akka-http-circe.
        "com.typesafe.akka" %% "akka-http" % akkaHttpV force(),
        "com.typesafe.akka" %% "akka-stream" % akkaV force(),
        "com.typesafe.akka" %% "akka-http-testkit" % akkaHttpV % "test" force(),
        "com.typesafe.akka" %% "akka-testkit" % akkaV % "test" force(),
        "com.typesafe.akka" %% "akka-slf4j" % akkaV,
        "ch.qos.logback" % "logback-classic" % logbackV
      )
    }
  ).
  settings(addArtifact(artifact in (Compile, assembly), assembly)).
  dependsOn(engineStandalone, testUtil % "test")


lazy val management = (project in engine("flink/management")).
  configs(IntegrationTest).
  settings(commonSettings).
  settings(Defaults.itSettings).
  settings(
    name := "nussknacker-management",
    Keys.test in IntegrationTest := (Keys.test in IntegrationTest).dependsOn(
      (assembly in Compile) in managementSample,
      (assembly in Compile) in managementJavaSample,
      (assembly in Compile) in managementBatchSample
    ).value,
    //flink cannot run tests and deployment concurrently
    parallelExecution in IntegrationTest := false,
    libraryDependencies ++= {
      Seq(
        "org.typelevel" %% "cats-core" % catsV,
        "org.apache.flink" %% "flink-streaming-scala" % flinkV % flinkScope
          excludeAll(
          ExclusionRule("log4j", "log4j"),
          ExclusionRule("org.slf4j", "slf4j-log4j12")
        ),
        "com.whisk" %% "docker-testkit-scalatest" % "0.9.0" % "it,test",
        "com.whisk" %% "docker-testkit-impl-spotify" % "0.9.0" % "it,test"
      )
    }
  ).dependsOn(interpreter, queryableState, httpUtils, kafkaTestUtil % "it,test", security)

lazy val standaloneSample = (project in engine("standalone/engine/sample")).
  settings(commonSettings).
  settings(
    name := "nussknacker-standalone-sample",
    assemblyJarName in assembly := "standaloneSample.jar"
  ).dependsOn(util, standaloneApi, standaloneUtil)


lazy val managementSample = (project in engine("flink/management/sample")).
  settings(commonSettings).
  settings(
    name := "nussknacker-management-sample"  ,
    assemblyJarName in assembly := "managementSample.jar",
    assemblyOption in assembly := (assemblyOption in assembly).value.copy(includeScala = false, level = Level.Info),
    test in assembly := {},
    libraryDependencies ++= {
      Seq(
        "org.apache.flink" %% "flink-streaming-scala" % flinkV % "provided",
        "org.apache.flink" %% "flink-queryable-state-runtime" % flinkV % "test",
        "org.apache.flink" %% "flink-runtime" % flinkV % "compile" classifier "tests"
      )
    }
  ).
  dependsOn(flinkUtil, kafka, kafkaFlinkUtil, process % "runtime,test", flinkTestUtil % "test", kafkaTestUtil % "test", security)

lazy val managementJavaSample = (project in engine("flink/management/java_sample")).
  settings(commonSettings).
  settings(
    name := "nussknacker-management-java-sample"  ,
    assemblyJarName in assembly := "managementJavaSample.jar",
    assemblyOption in assembly := (assemblyOption in assembly).value.copy(includeScala = false, level = Level.Info),
    test in assembly := {},
    libraryDependencies ++= {
      Seq(
        "org.scala-lang.modules" %% "scala-java8-compat" % "0.8.0",
        "org.apache.flink" %% "flink-streaming-scala" % flinkV % "provided"
      )
    }
  ).dependsOn(flinkUtil, process % "runtime")

lazy val managementBatchSample = (project in engine("flink/management/batch_sample")).
  settings(commonSettings).
  settings(
    name := "nussknacker-management-batch-sample"  ,
    assemblyJarName in assembly := "managementBatchSample.jar",
    assemblyOption in assembly := (assemblyOption in assembly).value.copy(includeScala = false, level = Level.Debug),
    test in assembly := {},
    libraryDependencies ++= {
      Seq(
        "org.apache.flink" %% "flink-scala" % flinkV % "provided",
      )
    }

  ).dependsOn(flinkUtil, process % "runtime,test")

lazy val demo = (project in engine("demo")).
  settings(commonSettings).
  settings(forkSettings). // without this there are some classloading issues
  settings(
    name := "nussknacker-demo",
    libraryDependencies ++= {
      Seq(
        "com.fasterxml.jackson.core" % "jackson-databind" % jacksonV,
        "org.apache.flink" %% "flink-streaming-scala" % flinkV % "provided",
<<<<<<< HEAD
        "org.scalatest" %% "scalatest" % scalaTestV % "test",
        "org.scala-lang.modules" %% "scala-java8-compat" % "0.8.0",
        "ch.qos.logback" % "logback-classic" % logbackV % "test"
=======
        "org.apache.flink" %% "flink-statebackend-rocksdb" % flinkV % "provided"
>>>>>>> fb8516d5
      )
    },
    test in assembly := {},
    assemblyJarName in assembly := "demoModel.jar",
    artifact in (Compile, assembly) := {
      val art = (artifact in (Compile, assembly)).value
      art.withClassifier(Some("assembly"))
    }
  )
  .settings(addArtifact(artifact in (Compile, assembly), assembly))
  .dependsOn(process, kafkaFlinkUtil, kafkaTestUtil % "test", flinkTestUtil % "test")


lazy val generic = (project in engine("flink/generic")).
  settings(commonSettings).
  settings(
    name := "nussknacker-generic-model",
    libraryDependencies ++= {
      Seq(
        "org.apache.flink" %% "flink-streaming-scala" % flinkV % "provided",
        "org.apache.flink" %% "flink-statebackend-rocksdb" % flinkV % "provided"
      )
    },
    test in assembly := {},
    assemblyJarName in assembly := "genericModel.jar",
    artifact in (Compile, assembly) := {
      val art = (artifact in (Compile, assembly)).value
      art.withClassifier(Some("assembly"))
    })
  .settings(addArtifact(artifact in (Compile, assembly), assembly))
  .dependsOn(process, kafkaFlinkUtil, avroFlinkUtil, flinkTestUtil % "test", kafkaTestUtil % "test")

lazy val process = (project in engine("flink/process")).
  settings(commonSettings).
  settings(forkSettings).
  settings(
    name := "nussknacker-process",
    libraryDependencies ++= {
      Seq(
        "org.apache.flink" %% "flink-streaming-scala" % flinkV % "provided",
        "org.apache.flink" %% "flink-runtime" % flinkV % "provided",
        "org.apache.flink" %% "flink-statebackend-rocksdb" % flinkV % "provided"
      )
    }
  ).dependsOn(flinkApi, flinkUtil, interpreter, kafka % "test", kafkaTestUtil % "test", kafkaFlinkUtil % "test", flinkTestUtil % "test")

lazy val interpreter = (project in engine("interpreter")).
  settings(commonSettings).
  settings(
    name := "nussknacker-interpreter",
    libraryDependencies ++= {
      Seq(
        "org.springframework" % "spring-expression" % springV,
        //needed by scala-compiler for spring-expression...
        "com.google.code.findbugs" % "jsr305" % "3.0.2",
        "org.hsqldb" % "hsqldb" % hsqldbV,
        "org.scala-lang.modules" %% "scala-java8-compat" % scalaCompatV,
        "org.scalacheck" %% "scalacheck" % scalaCheckV % "test"
      )
    }
  ).
  enablePlugins(BuildInfoPlugin).
  settings(
    buildInfoKeys := Seq[BuildInfoKey](name, version),
    buildInfoKeys ++= Seq[BuildInfoKey](
      "buildTime" -> java.time.LocalDateTime.now().toString,
      "gitCommit" -> git.gitHeadCommit.value.getOrElse("")
    ),
    buildInfoPackage := "pl.touk.nussknacker.engine.version",
    buildInfoOptions ++= Seq(BuildInfoOption.ToMap)
  ).
  dependsOn(util, testUtil % "test")

lazy val kafka = (project in engine("kafka")).
  settings(commonSettings).
  settings(
    name := "nussknacker-kafka",
    libraryDependencies ++= {
      Seq(
        "org.apache.kafka" % "kafka-clients" % kafkaV,
        "org.scalatest" %% "scalatest" % scalaTestV % "test"
      )
    }
  ).
  dependsOn(util)


lazy val avroFlinkUtil = (project in engine("flink/avro-util")).
  settings(commonSettings).
  settings(
    name := "nussknacker-avro-flink-util",
    libraryDependencies ++= {
      Seq(
        "io.confluent" % "kafka-avro-serializer" % confluentV  excludeAll (
          ExclusionRule("log4j", "log4j"),
          ExclusionRule("org.slf4j", "slf4j-log4j12")
        ),
        // it is workaround for missing VerifiableProperties class - see https://github.com/confluentinc/schema-registry/issues/553
        "org.apache.kafka" %% "kafka" % kafkaV % "provided" excludeAll (
          ExclusionRule("log4j", "log4j"),
          ExclusionRule("org.slf4j", "slf4j-log4j12")
        ),
        "org.apache.flink" %% "flink-streaming-scala" % flinkV % "provided",
        "org.apache.flink" % "flink-avro" % flinkV,
        "org.apache.flink" %% s"flink-connector-kafka" % flinkV % "test",
        "org.scalatest" %% "scalatest" % scalaTestV % "test"
      )
    }
  ).
  dependsOn(kafkaFlinkUtil, kafkaTestUtil % "test", flinkTestUtil % "test", interpreter % "test")

lazy val kafkaFlinkUtil = (project in engine("flink/kafka-util")).
  settings(commonSettings).
  settings(
    name := "nussknacker-kafka-flink-util",
    libraryDependencies ++= {
      Seq(
        "org.apache.flink" %% s"flink-connector-kafka" % flinkV,
        "org.apache.flink" %% "flink-streaming-scala" % flinkV % "provided",
        "org.scalatest" %% "scalatest" % scalaTestV % "test"
      )
    }
  ).
  dependsOn(flinkApi, kafka, flinkUtil, kafkaTestUtil % "test", flinkTestUtil % "test")

lazy val kafkaTestUtil = (project in engine("kafka-test-util")).
  settings(commonSettings).
  settings(
    name := "nussknacker-kafka-test-util",
    libraryDependencies ++= {
      Seq(
        "org.apache.kafka" %% "kafka" % kafkaV  excludeAll (
          ExclusionRule("log4j", "log4j"),
          ExclusionRule("org.slf4j", "slf4j-log4j12")
        ),
        "org.slf4j" % "log4j-over-slf4j" % slf4jV
      )
    }
  )
  .dependsOn(testUtil, kafka)

lazy val util = (project in engine("util")).
  settings(commonSettings).
  settings(
    name := "nussknacker-util",
    libraryDependencies ++= {
      Seq(
        "com.iheart" %% "ficus" % ficusV,
        "io.circe" %% "circe-java8" % circeV
      )
    }
  ).dependsOn(api, testUtil % "test")

lazy val testUtil = (project in engine("test-util")).
  settings(commonSettings).
  settings(
    name := "nussknacker-test-util",
    libraryDependencies ++= {
      Seq(
        "org.scalatest" %% "scalatest" % scalaTestV,
        "com.typesafe.scala-logging" %% "scala-logging" % scalaLoggingV,
        "ch.qos.logback" % "logback-classic" % logbackV
      )
    }
  )

lazy val flinkUtil = (project in engine("flink/util")).
  settings(commonSettings).
  settings(
    name := "nussknacker-flink-util",
    libraryDependencies ++= {
      Seq(
        "org.apache.flink" %% "flink-streaming-scala" % flinkV % "provided",
        "org.apache.flink" % "flink-metrics-dropwizard" % flinkV,
        "com.clearspring.analytics" % "stream" % "2.9.8"
      )
    }
  ).dependsOn(util, flinkApi)

lazy val flinkTestUtil = (project in engine("flink/test-util")).
  settings(commonSettings).
  settings(
    name := "nussknacker-flink-test-util",
    libraryDependencies ++= {
      Seq(
        "org.apache.flink" %% "flink-streaming-scala" % flinkV % "provided",
        //intellij has some problems with provided...
        "org.apache.flink" %% "flink-statebackend-rocksdb" % flinkV,
        "org.apache.flink" %% "flink-test-utils" % flinkV,
        "org.apache.flink" %% "flink-runtime" % flinkV % "compile" classifier "tests",
        "org.apache.flink" % "flink-metrics-dropwizard" % flinkV
      )
    }
  ).dependsOn(testUtil, queryableState)

lazy val standaloneUtil = (project in engine("standalone/util")).
  settings(commonSettings).
  settings(
    name := "nussknacker-standalone-util",
    libraryDependencies ++= {
      Seq(
        "io.dropwizard.metrics" % "metrics-core" % dropWizardV,
        //akka-http is only for StandaloneRequestResponseLogger
        "com.typesafe.akka" %% "akka-http" % akkaHttpV % "provided" force(),
        "com.typesafe.akka" %% "akka-stream" % akkaV % "provided" force()
      )
    }
  ).dependsOn(util, standaloneApi, testUtil % "test")


lazy val standaloneApi = (project in engine("standalone/api")).
  settings(commonSettings).
  settings(
    name := "nussknacker-standalone-api"
  ).dependsOn(api)



lazy val api = (project in engine("api")).
  settings(commonSettings).
  settings(
    name := "nussknacker-api",
    libraryDependencies ++= {
      Seq(
        "io.argonaut" %% "argonaut" % argonautV,
        "io.circe" %% "circe-parser" % circeV,
        "io.circe" %% "circe-generic" % circeV,
        "io.circe" %% "circe-generic-extras" % circeV,
        "org.apache.commons" % "commons-lang3" % commonsLangV,
        "org.typelevel" %% "cats-core" % catsV,
        "org.typelevel" %% "cats-effect" % "1.1.0",
        "com.typesafe.scala-logging" %% "scala-logging" % scalaLoggingV,
        "com.typesafe" % "config" % configV,
      )
    }
  ).dependsOn(testUtil % "test")

lazy val security = (project in engine("security")).
  settings(commonSettings).
  settings(
    name := "nussknacker-security",
    libraryDependencies ++= {
      Seq(
        "com.typesafe.akka" %% "akka-http" % akkaHttpV force(),
        "com.typesafe.akka" %% "akka-stream" % akkaV force(),
        "com.typesafe.akka" %% "akka-http-testkit" % akkaHttpV % "test" force(),
        "de.heikoseeberger" %% "akka-http-circe" % akkaHttpCirceV,
        "com.typesafe.akka" %% "akka-stream" % akkaV force(),
        "com.typesafe" % "config" % configV ,
        "org.mindrot" % "jbcrypt" % jbcryptV,
        //Packages below are only for plugin providers purpose
        "io.circe" %% "circe-core" % circeV,
        "com.typesafe.akka" %% "akka-testkit" % akkaV % "test" force(),
        "com.typesafe.scala-logging" %% "scala-logging" % scalaLoggingV
      )
    }
  )
  .dependsOn(util, httpUtils, testUtil % "test")

lazy val flinkApi = (project in engine("flink/api")).
  settings(commonSettings).
  settings(
    name := "nussknacker-flink-api",
    libraryDependencies ++= {
      Seq(
        "org.apache.flink" %% "flink-streaming-java" % flinkV % "provided",
        "org.apache.flink" %% "flink-streaming-scala" % flinkV % "provided"

      )
    }
  ).dependsOn(api)

lazy val processReports = (project in engine("processReports")).
  settings(commonSettings).
  settings(
    name := "nussknacker-process-reports",
    libraryDependencies ++= {
      Seq(
        "com.typesafe" % "config" % "1.3.0",
        "com.typesafe.scala-logging" %% "scala-logging" % scalaLoggingV,
        "com.iheart" %% "ficus" % ficusV
      )
    }
  ).dependsOn(httpUtils, testUtil % "test")

lazy val httpUtils = (project in engine("httpUtils")).
  settings(commonSettings).
  settings(
    name := "nussknacker-http-utils",
    libraryDependencies ++= {
      val sttpV = "2.0.0-M6"
      Seq(
        //we force circe version here, because sttp has 0.12.1 for scala 2.12, we don't want it ATM
        "io.circe" %% "circe-core" % circeV force(),
        "io.circe" %% "circe-parser" % circeV force(),
        "org.dispatchhttp" %% "dispatch-core" % dispatchV,
        "org.asynchttpclient" % "async-http-client" % "2.10.4",
        "org.scala-lang.modules" %% "scala-parser-combinators" % scalaParsersV, // scalaxb deps
        "com.typesafe.scala-logging" %% "scala-logging" % scalaLoggingV,
        "com.softwaremill.sttp.client" %% "core" % sttpV,
        "com.softwaremill.sttp.client" %% "async-http-client-backend-future" % sttpV,
        "com.softwaremill.sttp.client" %% "circe" % sttpV
      )
    }
  ).dependsOn(api, testUtil % "test")

//osobny modul bo chcemy uzyc klienta do testowania w managementSample
lazy val queryableState = (project in engine("queryableState")).
  settings(commonSettings).
  settings(
    name := "nussknacker-queryable-state",
    libraryDependencies ++= {
      Seq(
        "org.apache.flink" %% "flink-streaming-scala" % flinkV % "provided",
        "org.scala-lang.modules" %% "scala-java8-compat" % scalaCompatV,
        "com.typesafe.scala-logging" %% "scala-logging" % scalaLoggingV,
        "com.typesafe" % "config" % configV
      )
    }
  ).dependsOn(api, interpreter)



lazy val buildUi = taskKey[Unit]("builds ui")

def runNpm(command: String, errorMessage: String, outputPath: File): Unit = {
  import sys.process.Process
  val path = Path.apply("ui/client").asFile
  println("Using path: " + path.getAbsolutePath)
  val result = Process(s"npm $command", path, "OUTPUT_PATH" -> outputPath.absolutePath)!;
  if (result != 0) throw new RuntimeException(errorMessage)
}

lazy val restmodel = (project in file("ui/restmodel"))
  .settings(commonSettings)
  .settings(
    name := "nussknacker-restmodel",
    libraryDependencies ++= Seq(
      "io.circe" %% "circe-java8" % circeV
    )
  )
  .dependsOn(api, interpreter, testUtil % "test")

lazy val listenerApi = (project in file("ui/listener-api"))
  .settings(commonSettings)
  .settings(
    name := "nussknacker-listener-api",
  )
  //security needed for LoggedUser etc
  .dependsOn(restmodel, api, util, security, testUtil % "test")

lazy val ui = (project in file("ui/server"))
  .configs(SlowTests)
  .settings(slowTestsSettings)
  .settings(commonSettings)
  .settings(
    name := "nussknacker-ui",
    buildUi :=  {
      runNpm("run build", "Client build failed", (crossTarget in compile).value)
    },
    parallelExecution in ThisBuild := false,
    assemblyOption in assembly := (assemblyOption in assembly).value.copy(includeScala = includeFlinkAndScala, level = Level.Info),
    artifact in (Compile, assembly) := {
      val art = (artifact in (Compile, assembly)).value
      art.withClassifier(Some("assembly"))
    },
    test in assembly := {},
    Keys.test in SlowTests := (Keys.test in SlowTests).dependsOn(
      //TODO: maybe here there should be engine/demo??
      (assembly in Compile) in managementSample
    ).value,
    Keys.test in Test := (Keys.test in Test).dependsOn(
      //TODO: maybe here there should be engine/demo??
      (assembly in Compile) in managementSample
    ).value,
    assemblyJarName in assembly := "nussknacker-ui-assembly.jar",
    /*
      We depend on buildUi in packageBin and assembly to be make sure fe files will be included in jar and fajar
      We abuse sbt a little bit, but we don't want to put webpack in generate resources phase, as it's long and it would
      make compilation v. long. This is not too nice, but so far only alternative is to put buildUi outside sbt and
      use bash to control when it's done - and this can lead to bugs and edge cases (release, dist/docker, dist/tgz, assembly...)
     */
    packageBin in Compile := (packageBin in Compile).dependsOn(
      buildUi
    ).value,
    assembly in ThisScope := (assembly in ThisScope).dependsOn(
      buildUi
    ).value,
    libraryDependencies ++= {
      Seq(
        // Force akka-http and akka-stream versions to avoid bumping by akka-http-circe.
        "com.typesafe.akka" %% "akka-http" % akkaHttpV force(),
        "com.typesafe.akka" %% "akka-stream" % akkaV force(),
        "de.heikoseeberger" %% "akka-http-circe" % akkaHttpCirceV,
        "ch.qos.logback" % "logback-core" % logbackV,
        "ch.qos.logback" % "logback-classic" % logbackV,
        "org.slf4j" % "log4j-over-slf4j" % slf4jV,
        "com.carrotsearch" % "java-sizeof" % "0.0.5",

        "com.typesafe.slick" %% "slick" % slickV,
        "com.typesafe.slick" %% "slick-hikaricp" % slickV,
        "org.hsqldb" % "hsqldb" % hsqldbV,
        "org.postgresql" % "postgresql" % postgresV,
        "org.flywaydb" % "flyway-core" % flywayV,
        "org.apache.xmlgraphics" % "fop" % "2.3",

        "com.typesafe.akka" %% "akka-http-testkit" % akkaHttpV % "test" force(),
        "com.typesafe.akka" %% "akka-testkit" % akkaV % "test" force(),

        "com.typesafe.slick" %% "slick-testkit" % slickV % "test",
        "com.whisk" %% "docker-testkit-scalatest" % "0.9.8" % "test",
        "com.whisk" %% "docker-testkit-impl-spotify" % "0.9.8" % "test"
      )
    }
  )
  .settings(addArtifact(artifact in (Compile, assembly), assembly))
  .dependsOn(management, interpreter, engineStandalone, processReports, security, restmodel, listenerApi, testUtil % "test")

addCommandAlias("assemblySamples", ";managementSample/assembly;managementBatchSample/assembly;standaloneSample/assembly;demo/assembly;generic/assembly")<|MERGE_RESOLUTION|>--- conflicted
+++ resolved
@@ -382,13 +382,10 @@
       Seq(
         "com.fasterxml.jackson.core" % "jackson-databind" % jacksonV,
         "org.apache.flink" %% "flink-streaming-scala" % flinkV % "provided",
-<<<<<<< HEAD
+        "org.apache.flink" %% "flink-statebackend-rocksdb" % flinkV % "provided",
         "org.scalatest" %% "scalatest" % scalaTestV % "test",
         "org.scala-lang.modules" %% "scala-java8-compat" % "0.8.0",
         "ch.qos.logback" % "logback-classic" % logbackV % "test"
-=======
-        "org.apache.flink" %% "flink-statebackend-rocksdb" % flinkV % "provided"
->>>>>>> fb8516d5
       )
     },
     test in assembly := {},
