--- conflicted
+++ resolved
@@ -841,16 +841,10 @@
       setReleaseVersion,
       commitReleaseVersion,
       tagRelease,
-<<<<<<< HEAD
-      releaseStepCommandAndRemaining("+dist/docker:publish"),
-      releaseStepCommandAndRemaining("+publishSigned"),
-      ReleaseStep(action = Command.process("sonatypeBundleRelease", _)),
-=======
       releaseStepCommandAndRemaining("+publishSigned"),
       releaseStepCommand("dist/universal:packageZipTarball"),
       releaseStepCommand("dist/docker:publish"),
       releaseStepCommand("sonatypeBundleRelease"),
->>>>>>> b796483e
       setNextVersion,
       commitNextVersion,
       pushChanges
