import com.typesafe.sbt.packager.SettingsHelper
import com.typesafe.sbt.packager.docker.DockerPlugin.autoImport.dockerUsername
import pl.project13.scala.sbt.JmhPlugin
import pl.project13.scala.sbt.JmhPlugin._
import sbt.Keys._
import sbt._
import sbtassembly.AssemblyPlugin.autoImport.assembly
import sbtassembly.MergeStrategy
import sbtrelease.ReleasePlugin.autoImport.ReleaseTransformations._

import scala.language.postfixOps
import scala.sys.process._
import scala.util.Try
import scala.xml.Elem
import scala.xml.transform.{RewriteRule, RuleTransformer}

// Warning: Flink doesn't work correctly with 2.12.11
// Warning: 2.12.13 + crossVersion break sbt-scoverage: https://github.com/scoverage/sbt-scoverage/issues/319
val scala212 = "2.12.10"
val scala213 = "2.13.12"

val defaultScalaV = sys.env.getOrElse("NUSSKNACKER_SCALA_VERSION", "2.13") match {
  case "2.12" => scala212
  case "2.13" => scala213
}

lazy val supportedScalaVersions = List(scala212, scala213)

// Silencer must be compatible with exact scala version - see compatibility matrix: https://search.maven.org/search?q=silencer-plugin
// Silencer 1.7.x require Scala 2.12.11 (see warning above)
// Silencer (and all '@silent' annotations) can be removed after we can upgrade to 2.12.13...
// https://www.scala-lang.org/2021/01/12/configuring-and-suppressing-warnings.html
lazy val silencerV      = "1.7.14"
lazy val silencerV_2_12 = "1.6.0"

//TODO: replace configuration by system properties with configuration via environment after removing travis scripts
//then we can change names to snake case, for "normal" env variables
def propOrEnv(name: String, default: String): String = propOrEnv(name).getOrElse(default)
def propOrEnv(name: String): Option[String]          = Option(System.getProperty(name)).orElse(sys.env.get(name))

//by default we include flink and scala, we want to be able to disable this behaviour for performance reasons
val includeFlinkAndScala = propOrEnv("includeFlinkAndScala", "true").toBoolean

val flinkScope         = if (includeFlinkAndScala) "compile" else "provided"
val nexusUrlFromProps  = propOrEnv("nexusUrl")
//TODO: this is pretty clunky, but works so far for our case...
val nexusHostFromProps = nexusUrlFromProps.map(_.replaceAll("http[s]?://", "").replaceAll("[:/].*", ""))

//Docker release configuration
val dockerTagName                = propOrEnv("dockerTagName")
val dockerPort                   = propOrEnv("dockerPort", "8080").toInt
val dockerUserName               = Option(propOrEnv("dockerUserName", "touk"))
val dockerPackageName            = propOrEnv("dockerPackageName", "nussknacker")
val dockerUpLatestFromProp       = propOrEnv("dockerUpLatest").flatMap(p => Try(p.toBoolean).toOption)
val dockerUpBranchLatestFromProp = propOrEnv("dockerUpBranchLatest", "true").toBoolean
val addDevArtifacts              = propOrEnv("addDevArtifacts", "false").toBoolean
val addManagerArtifacts          = propOrEnv("addManagerArtifacts", "false").toBoolean

val requestResponseManagementPort = propOrEnv("requestResponseManagementPort", "8070").toInt
val requestResponseProcessesPort  = propOrEnv("requestResponseProcessesPort", "8080").toInt

val liteEngineKafkaRuntimeDockerPackageName =
  propOrEnv("liteEngineKafkaRuntimeDockerPackageName", "nussknacker-lite-runtime-app")

// `publishArtifact := false` should be enough to keep sbt from publishing root module,
// unfortunately it does not work, so we resort to hack by publishing root module to Resolver.defaultLocal
//publishArtifact := false
publishTo          := Some(Resolver.defaultLocal)
crossScalaVersions := Nil

ThisBuild / isSnapshot := version(_ contains "-SNAPSHOT").value

lazy val publishSettings = Seq(
  publishMavenStyle             := true,
  releasePublishArtifactsAction := PgpKeys.publishSigned.value,
  publishTo                     := {
    nexusUrlFromProps
      .map { url =>
        (if (isSnapshot.value) "snapshots" else "releases") at url
      }
      .orElse {
        val defaultNexusUrl = "https://oss.sonatype.org/"
        if (isSnapshot.value)
          Some("snapshots" at defaultNexusUrl + "content/repositories/snapshots")
        else
          sonatypePublishToBundle.value
      }
  },
  Test / publishArtifact        := false,
  // We don't put scm information here, it will be added by release plugin and if scm provided here is different than the one from scm
  // we'll end up with two scm sections and invalid pom...
  pomExtra in Global            := {
    <developers>
      <developer>
        <id>TouK</id>
        <name>TouK</name>
        <url>https://touk.pl</url>
      </developer>
    </developers>
  },
  organization                  := "pl.touk.nussknacker",
  homepage                      := Some(url(s"https://github.com/touk/nussknacker")),
)

def defaultMergeStrategy: String => MergeStrategy = {
  // remove JPMS module descriptors (a proper soultion would be to merge them)
  case PathList(ps @ _*) if ps.last == "module-info.class"            => MergeStrategy.discard
  // this prevents problem with table api in runtime:
  // https://stackoverflow.com/questions/60436823/issue-when-flink-upload-a-job-with-stream-sql-query
  case PathList("org", "codehaus", "janino", "CompilerFactory.class") => MergeStrategy.discard
  // we override Spring's class and we want to keep only our implementation
  case PathList(ps @ _*) if ps.last == "NumberUtils.class"            => MergeStrategy.first
  // merge Netty version information files
  case PathList(ps @ _*) if ps.last == "io.netty.versions.properties" => MergeStrategy.concat
  // due to swagger-parser dependencies having different schema definitions (json-schema-validator and json-schema-core)
  case PathList("draftv4", "schema")                                  => MergeStrategy.first
  case x                                                              => MergeStrategy.defaultMergeStrategy(x)
}

def designerMergeStrategy: String => MergeStrategy = {
  // https://tapir.softwaremill.com/en/latest/docs/openapi.html#using-swaggerui-with-sbt-assembly
  case PathList("META-INF", "maven", "org.webjars", "swagger-ui", "pom.properties") =>
    MergeStrategy.singleOrError
  case x                                                                            => defaultMergeStrategy(x)
}

val scalaTestReports = Tests.Argument(TestFrameworks.ScalaTest, "-u", "target/surefire-reports", "-oFGD")

lazy val SlowTests = config("slow") extend Test

val slowTestsSettings =
  inConfig(SlowTests)(Defaults.testTasks) ++ Seq(
    SlowTests / testOptions := Seq(
      Tests.Argument(TestFrameworks.ScalaTest, "-n", "org.scalatest.tags.Slow"),
      scalaTestReports
    )
  )

val ignoreSlowTests = Tests.Argument(TestFrameworks.ScalaTest, "-l", "org.scalatest.tags.Slow")

// This scope is for purpose of running integration tests that need external deps to work (like working k8s client setup)
lazy val ExternalDepsTests = config("externaldeps") extend Test

val externalDepsTestsSettings =
  inConfig(ExternalDepsTests)(Defaults.testTasks) ++ Seq(
    ExternalDepsTests / testOptions := Seq(
      // We use ready "Network" tag to avoid having some extra module only with this class
      Tests.Argument(TestFrameworks.ScalaTest, "-n", "org.scalatest.tags.Network"),
      scalaTestReports
    )
  )

val ignoreExternalDepsTests = Tests.Argument(TestFrameworks.ScalaTest, "-l", "org.scalatest.tags.Network")

def forScalaVersion[T](version: String, default: T, specific: ((Int, Int), T)*): T = {
  CrossVersion
    .partialVersion(version)
    .flatMap { case (k, v) =>
      specific.toMap.get((k.toInt, v.toInt))
    }
    .getOrElse(default)
}

lazy val commonSettings =
  publishSettings ++
    Seq(
      licenses += ("Apache-2.0", url("https://www.apache.org/licenses/LICENSE-2.0.html")),
      crossScalaVersions         := supportedScalaVersions,
      scalaVersion               := defaultScalaV,
      resolvers ++= Seq(
        "confluent" at "https://packages.confluent.io/maven",
      ),
      // We ignore k8s tests to keep development setup low-dependency
      Test / testOptions ++= Seq(scalaTestReports, ignoreSlowTests, ignoreExternalDepsTests),
      addCompilerPlugin("org.typelevel" % "kind-projector" % "0.13.2" cross CrossVersion.full),
      libraryDependencies += compilerPlugin(
        "com.github.ghik" % "silencer-plugin" % forScalaVersion(
          scalaVersion.value,
          silencerV,
          (2, 12) -> silencerV_2_12
        ) cross CrossVersion.full
      ),
      libraryDependencies ++= forScalaVersion(
        scalaVersion.value,
        Seq(),
        (2, 12) -> Seq(compilerPlugin("org.scalamacros" % "paradise" % "2.1.1" cross CrossVersion.full))
      ),
      scalacOptions              := Seq(
        "-unchecked",
        "-deprecation",
        "-encoding",
        "utf8",
        "-Xfatal-warnings",
        "-feature",
        "-language:postfixOps",
        "-language:existentials",
        "-release",
        "11"
      ) ++ forScalaVersion(
        scalaVersion.value,
        Seq(),
        (2, 12) -> Seq(
          "-Ypartial-unification",
          // We use jdk standard lib classes from java 11, but Scala 2.12 does not support target > 8 and
          // -release option has no influence on class version so we at least setup target to 8 and check java version
          // at the begining of our Apps
          "-target:jvm-1.8",
        ),
        (2, 13) -> Seq(
          "-Ymacro-annotations"
        )
      ),
      javacOptions               := Seq(
        "-Xlint:deprecation",
        "-Xlint:unchecked",
        // Using --release flag (available only on jdk >= 9) instead of -source -target to avoid usage of api from newer java version
        "--release",
        "11",
        // we use it e.g. to provide consistent behaviour wrt extracting parameter names from scala and java
        "-parameters"
      ),
      coverageMinimumStmtTotal   := 60,
      coverageMinimumBranchTotal := 60,
      coverageFailOnMinimum      := false,
      // problem with scaladoc of api: https://github.com/scala/bug/issues/10134
      Compile / doc / scalacOptions -= "-Xfatal-warnings",
      libraryDependencies ++= Seq(
        "com.github.ghik" % "silencer-lib" % forScalaVersion(
          scalaVersion.value,
          silencerV,
          (2, 12) -> silencerV_2_12
        )                 % Provided cross CrossVersion.full
      ),
      // here we add dependencies that we want to have fixed across all modules
      dependencyOverrides ++= Seq(
        // currently Flink (1.11 -> https://github.com/apache/flink/blob/master/pom.xml#L128) uses 1.8.2 Avro version
        "org.apache.avro"    % "avro"          % avroV,
        "com.typesafe"       % "config"        % configV,
        "commons-io"         % "commons-io"    % flinkCommonsIOV,
        "org.apache.commons" % "commons-text"  % flinkCommonsTextV, // dependency of commons-lang3
        "org.apache.commons" % "commons-lang3" % flinkCommonsLang3V,
        "io.circe"          %% "circe-core"    % circeV,
        "io.circe"          %% "circe-parser"  % circeV,

        // Force akka-http and akka-stream versions to avoid bumping by akka-http-circe.
        "com.typesafe.akka"      %% "akka-http"          % akkaHttpV,
        "com.typesafe.akka"      %% "akka-http-testkit"  % akkaHttpV,
        "com.typesafe.akka"      %% "akka-stream"        % akkaV,
        "com.typesafe.akka"      %% "akka-testkit"       % akkaV,
        "org.scala-lang.modules" %% "scala-java8-compat" % scalaCompatV,

        // security features
        "org.scala-lang.modules" %% "scala-xml" % "2.1.0",

        // Our main kafka dependencies are Confluent (for avro) and Flink (Kafka connector)
        "org.apache.kafka"  % "kafka-clients"                % kafkaV,
        "org.apache.kafka" %% "kafka"                        % kafkaV,
        "io.netty"          % "netty-handler"                % nettyV,
        "io.netty"          % "netty-codec"                  % nettyV,
        "io.netty"          % "netty-codec-http"             % nettyV,
        "io.netty"          % "netty-codec-socks"            % nettyV,
        "io.netty"          % "netty-handler-proxy"          % nettyV,
        "io.netty"          % "netty-transport-native-epoll" % nettyV,

        // For async-http-client
        "com.typesafe.netty" % "netty-reactive-streams" % nettyReactiveStreamsV,

        // Jackson is used by: openapi, jwks-rsa, kafka-json-schema-provider
        "com.fasterxml.jackson.core"       % "jackson-annotations"            % jacksonV,
        "com.fasterxml.jackson.core"       % "jackson-core"                   % jacksonV,
        "com.fasterxml.jackson.core"       % "jackson-databind"               % jacksonV,
        "com.fasterxml.jackson.dataformat" % "jackson-dataformat-cbor"        % jacksonV,
        "com.fasterxml.jackson.dataformat" % "jackson-dataformat-toml"        % jacksonV,
        "com.fasterxml.jackson.dataformat" % "jackson-dataformat-yaml"        % jacksonV,
        "com.fasterxml.jackson.datatype"   % "jackson-datatype-guava"         % jacksonV,
        "com.fasterxml.jackson.datatype"   % "jackson-datatype-jdk8"          % jacksonV,
        "com.fasterxml.jackson.datatype"   % "jackson-datatype-joda"          % jacksonV,
        "com.fasterxml.jackson.datatype"   % "jackson-datatype-jsr310"        % jacksonV,
        "com.fasterxml.jackson.module"     % "jackson-module-parameter-names" % jacksonV,
        "com.fasterxml.jackson.module"    %% "jackson-module-scala"           % jacksonV,
        "io.dropwizard.metrics5"           % "metrics-core"                   % dropWizardV,
        "io.dropwizard.metrics5"           % "metrics-json"                   % dropWizardV,
        "org.slf4j"                        % "slf4j-api"                      % slf4jV
      )
    )

// Note: when updating check versions in 'flink*V' below, because some libraries must be fixed at versions provided
// by Flink, or jobs may fail in runtime when Flink is run with 'classloader.resolve-order: parent-first'.
// You can find versions provided by Flink in it's lib/flink-dist-*.jar/META-INF/DEPENDENCIES file.
val flinkV             = "1.17.2"
val flinkCommonsLang3V = "3.12.0"
val flinkCommonsTextV  = "1.10.0"
val flinkCommonsIOV    = "2.11.0"
val avroV              = "1.11.3"
//we should use max(version used by confluent, version acceptable by flink), https://docs.confluent.io/platform/current/installation/versions-interoperability.html - confluent version reference
val kafkaV             = "3.6.1"
//TODO: Spring 5.3 has some problem with handling our PrimitiveOrWrappersPropertyAccessor
val springV            = "5.2.23.RELEASE"
val scalaTestV         = "3.2.17"
val scalaCheckV        = "1.17.0"
val scalaCheckVshort   = scalaCheckV.take(4).replace(".", "-")
val scalaTestPlusV     =
  "3.2.17.0" // has to match scalatest and scalacheck versions, see https://github.com/scalatest/scalatestplus-scalacheck/releases
// note: Logback 1.3 requires Slf4j 2.x, but Flink has Slf4j 1.7 on its classpath
val logbackV                = "1.2.12"
// this is used in cloud, official JsonEncoder uses different field layout
val logbackJsonV            = "0.1.5"
val circeV                  = "0.14.5"
val circeGenericExtrasV     = "0.14.3"
val jwtCirceV               = "9.3.0"
val jacksonV                = "2.14.3"
val catsV                   = "2.9.0"
val catsEffectV             = "3.5.2"
val everitSchemaV           = "1.14.2"
val slf4jV                  = "1.7.36"
val scalaLoggingV           = "3.9.5"
val scalaCompatV            = "1.0.2"
val ficusV                  = "1.4.7"
val configV                 = "1.4.2"
//we want to use 5.x for lite metrics to have tags, however dropwizard development kind of freezed. Maybe we should consider micrometer?
//In Flink metrics we use bundled dropwizard metrics v. 3.x
// rc16+ depend on slf4j 2.x
val dropWizardV             = "5.0.0-rc15"
val scalaCollectionsCompatV = "2.10.0"
val testContainersScalaV    = "0.41.0"
val testContainersJavaV     = "1.19.3"
val nettyV                  = "4.1.93.Final"
val nettyReactiveStreamsV   = "2.0.8"

val akkaV                     = "2.6.20"
val akkaHttpV                 = "10.2.10"
val akkaManagementV           = "1.1.4"
val akkaHttpCirceV            = "1.39.2"
val slickV                    = "3.4.1"
val slickPgV                  = "0.21.1"
val hikariCpV                 = "5.0.1"
val hsqldbV                   = "2.7.2"
val postgresV                 = "42.6.0"
val flywayV                   = "9.19.1"
val confluentV                = "7.5.1"
val azureKafkaSchemaRegistryV = "1.1.0-beta.1"
val azureSchemaRegistryV      = "1.3.6"
val azureIdentityV            = "1.9.0"
val bcryptV                   = "0.10.2"
val cronParserV               = "9.1.6" // 9.1.7+ requires JDK 16+
val javaxValidationApiV       = "2.0.1.Final"
val caffeineCacheV            = "3.1.6"
val sttpV                     = "3.8.15"
val tapirV                    = "1.7.4"
//we use legacy version because this one supports Scala 2.12
val monocleV                  = "2.1.0"
val jmxPrometheusJavaagentV   = "0.18.0"
val wireMockV                 = "2.35.0"
val findBugsV                 = "3.0.2"

// depending on scala version one of this jar lays in Flink lib dir
def flinkLibScalaDeps(scalaVersion: String, configurations: Option[String] = None) = forScalaVersion(
  scalaVersion,
  Seq(),
  (2, 12) -> Seq(
    "org.apache.flink" %% "flink-scala" % flinkV
  ), // we basically need only `org.apache.flink.runtime.types.FlinkScalaKryoInstantiator` from it...
  (2, 13) -> Seq(
    "pl.touk" %% "flink-scala-2-13" % "1.1.1"
  ) // our tiny custom module with scala 2.13 `org.apache.flink.runtime.types.FlinkScalaKryoInstantiator` impl
).map(m => configurations.map(m % _).getOrElse(m)).map(_ exclude ("com.esotericsoftware", "kryo-shaded"))

lazy val commonDockerSettings = {
  Seq(
    // designer should run on java11 since it may run Flink in-memory-cluster, which does not support newer java and we want to have same jre in both designer and lite-runner
    // to make analysis of problems with jre compatibility easier using testing mechanism and embedded server
    // TODO: we want to support jre17+ but before that flink must be compatible with jre17+ and we should handle opening of modules for spel reflectional access to java modules classes
    dockerBaseImage       := "eclipse-temurin:11-jre-jammy",
    dockerUsername        := dockerUserName,
    dockerUpdateLatest    := dockerUpLatestFromProp.getOrElse(!isSnapshot.value),
    dockerBuildxPlatforms := Seq("linux/amd64", "linux/arm64"), // not used in case of Docker/publishLocal
    dockerAliases         := {
      // https://docs.docker.com/engine/reference/commandline/tag/#extended-description
      def sanitize(str: String) = str.replaceAll("[^a-zA-Z0-9._-]", "_")

      val alias = dockerAlias.value

      val updateLatest       = if (dockerUpdateLatest.value) Some("latest") else None
      val updateBranchLatest = if (dockerUpBranchLatestFromProp) {
        // TODO: handle it more nicely, checkout actions in CI are not checking out actual branch
        // other option would be to reset source branch to checkout out commit
        val currentBranch = sys.env.getOrElse("GIT_SOURCE_BRANCH", git.gitCurrentBranch.value)
        Some(currentBranch + "-latest")
      } else {
        None
      }
      val dockerVersion      = Some(version.value)

      val tags                = List(dockerVersion, updateLatest, updateBranchLatest, dockerTagName).flatten
      val scalaSuffix         = s"_scala-${CrossVersion.binaryScalaVersion(scalaVersion.value)}"
      val tagsWithScalaSuffix = tags.map(t => s"$t$scalaSuffix")

      (tagsWithScalaSuffix ++ tags.filter(_ => scalaVersion.value == defaultScalaV))
        .map(tag => alias.withTag(Some(sanitize(tag))))
        .distinct
    }
  )
}

lazy val distDockerSettings = {
  val nussknackerDir = "/opt/nussknacker"

  commonDockerSettings ++ Seq(
    dockerEntrypoint                     := Seq(s"$nussknackerDir/bin/nussknacker-entrypoint.sh"),
    dockerExposedPorts                   := Seq(dockerPort),
    dockerEnvVars                        := Map(
      "HTTP_PORT" -> dockerPort.toString
    ),
    packageName                          := dockerPackageName,
    dockerLabels                         := Map(
      "version" -> version.value,
      "scala"   -> scalaVersion.value,
      "flink"   -> flinkV
    ),
    dockerExposedVolumes                 := Seq(s"$nussknackerDir/storage", s"$nussknackerDir/data"),
    Docker / defaultLinuxInstallLocation := nussknackerDir
  )
}

val publishAssemblySettings = List(
  Compile / assembly / artifact := {
    val art = (Compile / assembly / artifact).value
    art.withClassifier(Some("assembly"))
  },
  addArtifact(Compile / assembly / artifact, assembly)
)

def assemblySettings(
    assemblyName: String,
    includeScala: Boolean,
    filterProvidedDeps: Boolean = true
): List[Def.SettingsDefinition] = {
  // This work around need to be optional because for designer module it causes excluding of scala lib (because we has there other work around for Idea classpath and provided deps)
  val filterProvidedDepsSettingOpt = if (filterProvidedDeps) {
    Some(
      // For some reason problem described in https://github.com/sbt/sbt-assembly/issues/295 appears, workaround also works...
      assembly / fullClasspath := {
        val cp                   = (assembly / fullClasspath).value
        val providedDependencies = update.map(f => f.select(configurationFilter("provided"))).value

        cp filter { f =>
          !providedDependencies.contains(f.data)
        }
      }
    )
  } else {
    None
  }
  List(
    assembly / assemblyJarName       := assemblyName,
    assembly / assemblyOption        := (assembly / assemblyOption).value.withIncludeScala(includeScala).withLevel(Level.Info),
    assembly / assemblyMergeStrategy := defaultMergeStrategy
  ) ++ filterProvidedDepsSettingOpt
}

def assemblyNoScala(assemblyName: String): List[Def.SettingsDefinition] =
  assemblySettings(assemblyName, includeScala = false)

lazy val componentArtifacts = taskKey[List[(File, String)]]("component artifacts")

componentArtifacts := {
  List(
    (flinkBaseComponents / assembly).value           -> "components/flink/flinkBase.jar",
    (flinkKafkaComponents / assembly).value          -> "components/flink/flinkKafka.jar",
    (liteBaseComponents / assembly).value            -> "components/lite/liteBase.jar",
    (liteKafkaComponents / assembly).value           -> "components/lite/liteKafka.jar",
    (liteRequestResponseComponents / assembly).value -> "components/lite/liteRequestResponse.jar",
    (openapiComponents / assembly).value             -> "components/common/openapi.jar",
    (sqlComponents / assembly).value                 -> "components/common/sql.jar",
  )
}

lazy val modelArtifacts = taskKey[List[(File, String)]]("model artifacts")

modelArtifacts := {
  List(
    (defaultModel / assembly).value  -> "model/defaultModel.jar",
    (flinkExecutor / assembly).value -> "model/flinkExecutor.jar",
  )
}

lazy val devArtifacts = taskKey[List[(File, String)]]("dev artifacts")

devArtifacts := {
  modelArtifacts.value ++ List(
    (flinkDevModel / assembly).value                       -> "model/devModel.jar",
    (devPeriodicDM / assembly).value                       -> "managers/devPeriodicDM.jar",
    (experimentalFlinkTableApiComponents / assembly).value -> "components/flink-dev/flinkTable.jar",
  )
}

lazy val managerArtifacts = taskKey[List[(File, String)]]("manager artifacts")

managerArtifacts := {
  List(
    (flinkDeploymentManager / assembly).value        -> "managers/nussknacker-flink-manager.jar",
    (liteK8sDeploymentManager / assembly).value      -> "managers/lite-k8s-manager.jar",
    (liteEmbeddedDeploymentManager / assembly).value -> "managers/lite-embedded-manager.jar"
  )
}

lazy val dist = sbt
  .Project("dist", file("nussknacker-dist"))
  .settings(commonSettings)
  .enablePlugins(JavaAgent, SbtNativePackager, JavaServerAppPackaging)
  .settings(
    Universal / packageName                  := ("nussknacker" + "-" + version.value),
    Universal / mappings ++= (root / managerArtifacts).value
      ++ (root / componentArtifacts).value
      ++ (if (addDevArtifacts)
            Seq((developmentTestsDeploymentManager / assembly).value -> "managers/development-tests-manager.jar")
          else Nil)
      ++ (if (addDevArtifacts) (root / devArtifacts).value: @sbtUnchecked
          else (root / modelArtifacts).value: @sbtUnchecked)
      ++ (flinkExecutor / additionalBundledArtifacts).value,
    Universal / packageZipTarball / mappings := {
      val universalMappings = (Universal / mappings).value
      // we don't want docker-* stuff in .tgz
      universalMappings filterNot { case (file, _) =>
        file.getName.startsWith("docker-") || file.getName.contains("entrypoint.sh")
      }
    },
    publishArtifact                          := false,
    javaAgents += JavaAgent("io.prometheus.jmx" % "jmx_prometheus_javaagent" % jmxPrometheusJavaagentV % "dist"),
    SettingsHelper.makeDeploymentSettings(Universal, Universal / packageZipTarball, "tgz")
  )
  .settings(distDockerSettings)
  .dependsOn(designer)

def engine(name: String) = file(s"engine/$name")

def flink(name: String) = engine(s"flink/$name")

def lite(name: String) = engine(s"lite/$name")

def development(name: String) = engine(s"development/$name")

def component(name: String) = file(s"components/$name")

def utils(name: String) = file(s"utils/$name")

def itSettings() = {
  Defaults.itSettings ++ Seq(IntegrationTest / testOptions += scalaTestReports)
}

lazy val requestResponseRuntime = (project in lite("request-response/runtime"))
  .settings(commonSettings)
  .settings(
    name := "nussknacker-request-response-runtime",
    libraryDependencies ++= {
      Seq(
        "com.typesafe.akka" %% "akka-http"         % akkaHttpV,
        "com.typesafe.akka" %% "akka-stream"       % akkaV,
        "com.typesafe.akka" %% "akka-testkit"      % akkaV     % Test,
        "com.typesafe.akka" %% "akka-http-testkit" % akkaHttpV % Test
      )
    }
  )
  .dependsOn(
    liteEngineRuntime,
    requestResponseComponentsApi,
    httpUtils                      % Provided,
    testUtils                      % Test,
    componentsUtils                % Test,
    requestResponseComponentsUtils % Test,
    liteBaseComponents             % Test,
    liteRequestResponseComponents  % Test
  )

lazy val flinkDeploymentManager = (project in flink("management"))
  .configs(IntegrationTest)
  .settings(commonSettings)
  .settings(itSettings())
  .settings(assemblyNoScala("nussknacker-flink-manager.jar"): _*)
  .settings(publishAssemblySettings: _*)
  .settings(
    name                                            := "nussknacker-flink-manager",
    IntegrationTest / Keys.test                     := (IntegrationTest / Keys.test)
      .dependsOn(
        flinkExecutor / Compile / assembly,
        flinkDevModel / Compile / assembly,
        flinkDevModelJava / Compile / assembly,
        experimentalFlinkTableApiComponents / Compile / assembly,
        flinkBaseComponents / Compile / assembly,
        flinkKafkaComponents / Compile / assembly,
      )
      .value,
    // flink cannot run tests and deployment concurrently
    IntegrationTest / parallelExecution             := false,
    libraryDependencies ++= {
      Seq(
        "org.typelevel"          %% "cats-core"                      % catsV                % Provided,
        "org.apache.flink"        % "flink-streaming-java"           % flinkV               % flinkScope
          excludeAll (
            ExclusionRule("log4j", "log4j"),
            ExclusionRule("org.slf4j", "slf4j-log4j12"),
            ExclusionRule("com.esotericsoftware", "kryo-shaded"),
          ),
        "org.apache.flink"        % "flink-statebackend-rocksdb"     % flinkV               % flinkScope,
        "com.softwaremill.retry" %% "retry"                          % "0.3.6",
        "com.dimafeng"           %% "testcontainers-scala-scalatest" % testContainersScalaV % "it,test",
        "com.dimafeng"           %% "testcontainers-scala-kafka"     % testContainersScalaV % "it,test",
        "com.github.tomakehurst"  % "wiremock-jre8"                  % wireMockV            % Test,
        "org.scalatestplus"      %% "mockito-4-11"                   % scalaTestPlusV       % Test,
      ) ++ flinkLibScalaDeps(scalaVersion.value, Some(flinkScope))
    },
    // override scala-collection-compat from com.softwaremill.retry:retry
    dependencyOverrides += "org.scala-lang.modules" %% "scala-collection-compat" % scalaCollectionsCompatV
  )
  .dependsOn(
    deploymentManagerApi % Provided,
    interpreter          % Provided,
    componentsApi        % Provided,
    httpUtils            % Provided,
    flinkScalaUtils      % Provided,
    kafkaTestUtils       % "it,test"
  )

lazy val flinkPeriodicDeploymentManager = (project in flink("management/periodic"))
  .settings(commonSettings)
  .settings(assemblyNoScala("nussknacker-flink-periodic-manager.jar"): _*)
  .settings(
    name := "nussknacker-flink-periodic-manager",
    libraryDependencies ++= {
      Seq(
        "org.typelevel"       %% "cats-core"                       % catsV                % Provided,
        "com.typesafe.slick"  %% "slick"                           % slickV               % Provided,
        "com.typesafe.slick"  %% "slick-hikaricp"                  % slickV               % "provided, test",
        "com.github.tminglei" %% "slick-pg"                        % slickPgV,
        "org.hsqldb"           % "hsqldb"                          % hsqldbV              % Test,
        "org.flywaydb"         % "flyway-core"                     % flywayV              % Provided,
        "com.cronutils"        % "cron-utils"                      % cronParserV,
        "com.typesafe.akka"   %% "akka-actor"                      % akkaV,
        "com.typesafe.akka"   %% "akka-testkit"                    % akkaV                % Test,
        "com.dimafeng"        %% "testcontainers-scala-scalatest"  % testContainersScalaV % Test,
        "com.dimafeng"        %% "testcontainers-scala-postgresql" % testContainersScalaV % Test,
      )
    }
  )
  .dependsOn(
    flinkDeploymentManager,
    deploymentManagerApi % Provided,
    interpreter          % Provided,
    componentsApi        % Provided,
    httpUtils            % Provided,
    testUtils            % Test
  )

lazy val flinkDevModel = (project in flink("management/dev-model"))
  .settings(commonSettings)
  .settings(assemblyNoScala("devModel.jar"): _*)
  .settings(
    name := "nussknacker-flink-dev-model",
    libraryDependencies ++= {
      Seq(
        "com.cronutils"    % "cron-utils"           % cronParserV,
        "javax.validation" % "validation-api"       % javaxValidationApiV,
        "org.apache.flink" % "flink-streaming-java" % flinkV % Provided,
        "org.apache.flink" % "flink-runtime"        % flinkV % Compile classifier "tests"
      )
    }
  )
  .dependsOn(
    commonComponents,
    flinkSchemedKafkaComponentsUtils,
    flinkComponentsUtils % Provided,
    // We use some components for testing with embedded engine, because of that we need dependency to this api
    liteComponentsApi,
    componentsUtils,
    // TODO: NodeAdditionalInfoProvider & ComponentExtractor should probably be moved to API?
    interpreter          % Provided,
    flinkExecutor        % Test,
    flinkTestUtils       % Test,
    kafkaTestUtils       % Test
  )

lazy val flinkDevModelJava = (project in flink("management/dev-model-java"))
  .settings(commonSettings)
  .settings(assemblyNoScala("devModelJava.jar"): _*)
  .settings(
    name := "nussknacker-flink-dev-model-java",
    libraryDependencies ++= {
      Seq(
        "org.scala-lang.modules" %% "scala-java8-compat"   % scalaCompatV,
        "org.apache.flink"        % "flink-streaming-java" % flinkV % Provided
      )
    }
  )
  .dependsOn(flinkComponentsUtils % Provided, componentsUtils)

lazy val devPeriodicDM = (project in flink("management/dev-periodic-dm"))
  .settings(commonSettings)
  .settings(assemblyNoScala("devPeriodicDm.jar"): _*)
  .settings(
    name := "nussknacker-dev-periodic-dm",
    libraryDependencies ++= {
      Seq(
      )
    }
  )
  .dependsOn(flinkPeriodicDeploymentManager, deploymentManagerApi % Provided)

lazy val flinkTests = (project in flink("tests"))
  .settings(commonSettings)
  .settings(
    name := "nussknacker-flink-tests",
    libraryDependencies ++= {
      Seq(
        "org.apache.flink" % "flink-streaming-java"       % flinkV % Provided,
        "org.apache.flink" % "flink-statebackend-rocksdb" % flinkV % Provided
      )
    }
  )
  .dependsOn(
<<<<<<< HEAD
    defaultModel                        % "test",
    flinkExecutor                       % "test",
    flinkKafkaComponents                % "test",
    flinkBaseComponents                 % "test",
    experimentalFlinkTableApiComponents % "test",
    flinkTestUtils                      % "test",
    kafkaTestUtils                      % "test",
    flinkComponentsTestkit              % "test",
    // for local development
    designer                            % "test",
    deploymentManagerApi                % "test"
=======
    defaultModel           % Test,
    flinkExecutor          % Test,
    flinkKafkaComponents   % Test,
    flinkBaseComponents    % Test,
    flinkTestUtils         % Test,
    kafkaTestUtils         % Test,
    flinkComponentsTestkit % Test,
    // for local development
    designer               % Test,
    deploymentManagerApi   % Test
>>>>>>> ef6d0e37
  )

lazy val defaultModel = (project in (file("defaultModel")))
  .settings(commonSettings)
  .settings(assemblyNoScala("defaultModel.jar"): _*)
  .settings(publishAssemblySettings: _*)
  .settings(
    name := "nussknacker-default-model"
  )
  .dependsOn(defaultHelpers, extensionsApi % Provided)

lazy val flinkExecutor = (project in flink("executor"))
  .settings(commonSettings)
  .settings(itSettings())
  .settings(assemblyNoScala("flinkExecutor.jar"): _*)
  .settings(publishAssemblySettings: _*)
  .settings(
    name                        := "nussknacker-flink-executor",
    IntegrationTest / Keys.test := (IntegrationTest / Keys.test)
      .dependsOn(
        ThisScope / prepareItLibs
      )
      .value,
    libraryDependencies ++= {
      Seq(
        "org.apache.flink" % "flink-streaming-java"       % flinkV % Provided,
        "org.apache.flink" % "flink-runtime"              % flinkV % Provided,
        "org.apache.flink" % "flink-statebackend-rocksdb" % flinkV % Provided,
        "org.apache.flink" % "flink-metrics-dropwizard"   % flinkV % Provided,
      )
    },
    prepareItLibs               := {
      val workTarget = (ThisScope / baseDirectory).value / "target" / "it-libs"
      val artifacts  = (ThisScope / additionalBundledArtifacts).value
      IO.copy(artifacts.map { case (source, target) => (source, workTarget / target) })
    },
    additionalBundledArtifacts  := {
      createClasspathBasedMapping(
        (Compile / managedClasspath).value,
        "org.apache.flink",
        "flink-metrics-dropwizard",
        "flink-dropwizard-metrics-deps/flink-metrics-dropwizard.jar"
      ) ++
        createClasspathBasedMapping(
          (Compile / managedClasspath).value,
          "io.dropwizard.metrics",
          "metrics-core",
          "flink-dropwizard-metrics-deps/dropwizard-metrics-core.jar"
        )
    }.toList,
  )
  .dependsOn(flinkComponentsUtils, interpreter, flinkExtensionsApi, flinkTestUtils % Test)

lazy val interpreter = (project in file("interpreter"))
  .settings(commonSettings)
  .settings(
    name := "nussknacker-interpreter",
    libraryDependencies ++= {
      Seq(
        "org.typelevel"          %% "cats-effect"                   % catsEffectV,
        "org.scala-lang.modules" %% "scala-java8-compat"            % scalaCompatV,
        "org.apache.avro"         % "avro"                          % avroV          % Test,
        "org.scalacheck"         %% "scalacheck"                    % scalaCheckV    % Test,
        "com.cronutils"           % "cron-utils"                    % cronParserV    % Test,
        "org.scalatestplus"      %% s"scalacheck-$scalaCheckVshort" % scalaTestPlusV % Test
      )
    }
  )
  .dependsOn(utilsInternal, mathUtils, testUtils % Test, componentsUtils % Test)

lazy val benchmarks = (project in file("benchmarks"))
  .settings(commonSettings)
  .enablePlugins(JmhPlugin)
  .settings(
    name                                 := "nussknacker-benchmarks",
    libraryDependencies ++= {
      Seq(
        "org.apache.flink" % "flink-streaming-java" % flinkV exclude ("com.esotericsoftware", "kryo-shaded"),
        "org.apache.flink" % "flink-runtime"        % flinkV
      )
    },
    Jmh / run / javaOptions ++= (
      if (System.getProperty("os.name").startsWith("Windows")) {
        // Allow long classpath on Windows, JMH requires that classpath and temp directory have common root path,
        // so we're always setting it in sbt's target directory (https://github.com/sbt/sbt-jmh/issues/241)
        Seq("-Djmh.separateClasspathJAR=true", "\"-Djava.io.tmpdir=" + target.value + "\"")
      } else
        Seq.empty
    ),
    // To avoid Intellij message that jmh generated classes are shared between main and test
    Jmh / classDirectory                 := (Test / classDirectory).value,
    Jmh / dependencyClasspath            := (Test / dependencyClasspath).value,
    Jmh / generateJmhSourcesAndResources := (Jmh / generateJmhSourcesAndResources).dependsOn(Test / compile).value,
  )
  .dependsOn(
    designer,
    extensionsApi,
    interpreter,
    flinkSchemedKafkaComponentsUtils,
    flinkExecutor,
    flinkBaseComponents,
    testUtils % Test
  )

lazy val kafkaUtils = (project in utils("kafka-utils"))
  .settings(commonSettings)
  .settings(
    name := "nussknacker-kafka-utils",
    libraryDependencies ++= {
      Seq(
        "org.apache.kafka" % "kafka-clients" % kafkaV
      )
    }
    // Depends on componentsApi because of dependency to NuExceptionInfo and NonTransientException -
    // lite kafka engine handles component exceptions in runtime part
  )
  .dependsOn(commonUtils % Provided, componentsApi % Provided)

lazy val kafkaComponentsUtils = (project in utils("kafka-components-utils"))
  .configs(IntegrationTest)
  .settings(commonSettings)
  .settings(itSettings())
  .settings(
    name := "nussknacker-kafka-components-utils",
    libraryDependencies ++= {
      Seq(
        "javax.validation" % "validation-api"                 % javaxValidationApiV,
        "com.dimafeng"    %% "testcontainers-scala-scalatest" % testContainersScalaV % IntegrationTest,
        "com.dimafeng"    %% "testcontainers-scala-kafka"     % testContainersScalaV % IntegrationTest
      )
    }
  )
  .dependsOn(kafkaUtils, componentsUtils % Provided, componentsApi % Provided, testUtils % "it, test")

lazy val schemedKafkaComponentsUtils = (project in utils("schemed-kafka-components-utils"))
  .configs(ExternalDepsTests)
  .settings(externalDepsTestsSettings)
  .settings(commonSettings)
  .settings(
    name := "nussknacker-schemed-kafka-components-utils",
    libraryDependencies ++= {
      Seq(
        "io.confluent"                  % "kafka-json-schema-provider"      % confluentV excludeAll (
          ExclusionRule("commons-logging", "commons-logging"),
          ExclusionRule("log4j", "log4j"),
          ExclusionRule("org.slf4j", "slf4j-log4j12"),
        ),
        "io.confluent"                  % "kafka-avro-serializer"           % confluentV excludeAll (
          ExclusionRule("commons-logging", "commons-logging"),
          ExclusionRule("log4j", "log4j"),
          ExclusionRule("org.slf4j", "slf4j-log4j12")
        ),
        "com.microsoft.azure"           % "azure-schemaregistry-kafka-avro" % azureKafkaSchemaRegistryV excludeAll (
          ExclusionRule("com.azure", "azure-core-http-netty")
        ),
        "com.azure"                     % "azure-data-schemaregistry"       % azureSchemaRegistryV excludeAll (
          ExclusionRule("com.azure", "azure-core-http-netty")
        ),
        "com.azure"                     % "azure-identity"                  % azureIdentityV excludeAll (
          ExclusionRule("com.azure", "azure-core-http-netty")
        ),
        // we use azure-core-http-okhttp instead of azure-core-http-netty to avoid netty version collisions
        // TODO: switch to jdk implementation after releasing it: https://github.com/Azure/azure-sdk-for-java/issues/27065
        "com.azure"                     % "azure-core-http-okhttp"          % "1.11.9",
        // it is workaround for missing VerifiableProperties class - see https://github.com/confluentinc/schema-registry/issues/553
        "org.apache.kafka"             %% "kafka"                           % kafkaV     % Provided excludeAll (
          ExclusionRule("log4j", "log4j"),
          ExclusionRule("org.slf4j", "slf4j-log4j12")
        ),
        "tech.allegro.schema.json2avro" % "converter"                       % "0.2.15",
        "org.scala-lang.modules"       %% "scala-collection-compat"         % scalaCollectionsCompatV,
        "org.scalatest"                %% "scalatest"                       % scalaTestV % Test
      )
    },
  )
  .dependsOn(componentsUtils % Provided, kafkaComponentsUtils, interpreter % Test, kafkaTestUtils % Test, jsonUtils)

lazy val flinkSchemedKafkaComponentsUtils = (project in flink("schemed-kafka-components-utils"))
  .settings(commonSettings)
  .settings(
    name := "nussknacker-flink-schemed-kafka-components-utils",
    libraryDependencies ++= {
      Seq(
        "org.apache.flink" % "flink-streaming-java"   % flinkV     % Provided,
        "org.apache.flink" % "flink-avro"             % flinkV,
        "org.apache.flink" % s"flink-connector-kafka" % flinkV     % Test,
        "org.scalatest"   %% "scalatest"              % scalaTestV % Test
      )
    }
  )
  .dependsOn(
    schemedKafkaComponentsUtils % "compile;test->test",
    flinkKafkaComponentsUtils,
    flinkExtensionsApi          % Provided,
    flinkComponentsUtils        % Provided,
    componentsUtils             % Provided,
    kafkaTestUtils              % Test,
    flinkTestUtils              % Test,
    flinkExecutor               % Test
  )

lazy val flinkKafkaComponentsUtils = (project in flink("kafka-components-utils"))
  .settings(commonSettings)
  .settings(
    name := "nussknacker-flink-kafka-components-utils",
    libraryDependencies ++= {
      Seq(
        "org.apache.flink" % "flink-connector-kafka" % flinkV,
        "org.apache.flink" % "flink-streaming-java"  % flinkV     % Provided,
        "org.scalatest"   %% "scalatest"             % scalaTestV % Test
      )
    }
  )
  .dependsOn(
    componentsApi        % Provided,
    kafkaComponentsUtils,
    flinkComponentsUtils % Provided,
    componentsUtils      % Provided,
    flinkExecutor        % Test,
    kafkaTestUtils       % Test,
    flinkTestUtils       % Test
  )

lazy val kafkaTestUtils = (project in utils("kafka-test-utils"))
  .settings(commonSettings)
  .settings(
    name := "nussknacker-kafka-test-utils",
    libraryDependencies ++= {
      Seq(
        "org.apache.kafka" %% "kafka"            % kafkaV excludeAll (
          ExclusionRule("log4j", "log4j"),
          ExclusionRule("org.slf4j", "slf4j-log4j12")
        ),
        "org.slf4j"         % "log4j-over-slf4j" % slf4jV
      )
    }
  )
  .dependsOn(testUtils, kafkaUtils, commonUtils % Provided)

// This module:
// - should not be a dependant of runtime (interpreter, flinkExecutor, *Runtime modules) production code
// - should not be a dependant of designer production code
// - can be a provided dependant of component extensions
// - should be a compile/runtime dependant of defaultModel module
// Thanks to that, it will be provided in one place, and will be visible in compilation which classes are part of root API and which of utils
lazy val componentsUtils = (project in utils("components-utils"))
  .settings(commonSettings)
  .settings(
    name := "nussknacker-components-utils",
    libraryDependencies ++= forScalaVersion(
      scalaVersion.value,
      Seq(),
      (2, 13) -> Seq("org.scala-lang.modules" %% "scala-parallel-collections" % "1.0.4" % Test)
    )
  )
  .dependsOn(componentsApi, commonUtils, testUtils % Test)

//this should be only added in scope test - 'module % Test' or as dependency to another test module
lazy val componentsTestkit = (project in utils("components-testkit"))
  .settings(commonSettings)
  .settings(
    name := "nussknacker-components-testkit",
  )
  .dependsOn(componentsApi, scenarioApi, commonUtils, testUtils, interpreter)

//this should be only added in scope test - 'module % Test'
lazy val flinkComponentsTestkit = (project in utils("flink-components-testkit"))
  .settings(commonSettings)
  .settings(
    name := "nussknacker-flink-components-testkit",
    libraryDependencies ++= {
      Seq(
        "org.apache.flink" % "flink-streaming-java" % flinkV exclude ("com.esotericsoftware", "kryo-shaded"),
      )
    }
  )
  .dependsOn(
    componentsTestkit,
    flinkExecutor,
    flinkTestUtils,
    flinkBaseComponents,
    defaultModel
  )

//this should be only added in scope test - 'module % Test'
lazy val liteComponentsTestkit = (project in utils("lite-components-testkit"))
  .settings(commonSettings)
  .settings(
    name := "nussknacker-lite-components-testkit",
  )
  .dependsOn(
    componentsTestkit,
    requestResponseRuntime,
    liteEngineRuntime,
    liteBaseComponents,
    liteKafkaComponents,
    liteRequestResponseComponents,
    defaultModel
  )

lazy val commonUtils = (project in utils("utils"))
  .settings(commonSettings)
  .settings(
    name := "nussknacker-utils",
    libraryDependencies ++= {
      Seq(
        "com.github.ben-manes.caffeine" % "caffeine"           % caffeineCacheV,
        "org.scala-lang.modules"       %% "scala-java8-compat" % scalaCompatV,
        "com.typesafe.scala-logging"   %% "scala-logging"      % scalaLoggingV,
        "commons-io"                    % "commons-io"         % flinkCommonsIOV,
        "org.slf4j"                     % "jul-to-slf4j"       % slf4jV,
        "com.iheart"                   %% "ficus"              % ficusV,
        "org.typelevel"                %% "cats-effect"        % catsEffectV,
      )
    }
  )
  .dependsOn(commonApi, componentsApi, testUtils % Test)

lazy val utilsInternal = (project in utils("utils-internal"))
  .settings(commonSettings)
  .settings(
    name := "nussknacker-utils-internal"
  )
  .dependsOn(commonUtils, extensionsApi, testUtils % Test)

lazy val mathUtils = (project in utils("math-utils"))
  .settings(commonSettings)
  .settings(
    name := "nussknacker-math-utils",
    libraryDependencies ++= Seq(
      "org.springframework" % "spring-expression" % springV,
    )
  )
  .dependsOn(componentsApi, testUtils % Test)

lazy val defaultHelpers = (project in utils("default-helpers"))
  .settings(commonSettings)
  .settings(
    name := "nussknacker-default-helpers"
  )
  .dependsOn(mathUtils, testUtils % Test, interpreter % Test)

lazy val testUtils = (project in utils("test-utils"))
  .settings(commonSettings)
  .settings(
    name := "nussknacker-test-utils",
    libraryDependencies ++= {
      Seq(
        "org.scalatest"                 %% "scalatest"               % scalaTestV,
        "com.typesafe.scala-logging"    %% "scala-logging"           % scalaLoggingV,
        "com.typesafe"                   % "config"                  % configV,
        "org.typelevel"                 %% "cats-core"               % catsV,
        "ch.qos.logback"                 % "logback-classic"         % logbackV,
        "org.springframework"            % "spring-jcl"              % springV,
        "commons-io"                     % "commons-io"              % flinkCommonsIOV,
        "org.scala-lang.modules"        %% "scala-collection-compat" % scalaCollectionsCompatV,
        "com.softwaremill.sttp.client3" %% "slf4j-backend"           % sttpV,
        "org.typelevel"                 %% "cats-effect"             % catsEffectV,
        "io.circe"                      %% "circe-parser"            % circeV,
        "org.testcontainers"             % "testcontainers"          % testContainersJavaV,
        "com.lihaoyi"                   %% "ujson"                   % "3.1.2",
      ) ++ forScalaVersion(
        scalaVersion.value,
        Seq(),
        // rest-assured is not cross compiled, so we have to use different versions
        (2, 12) -> Seq("io.rest-assured" % "scala-support" % "4.0.0" exclude ("commons-logging", "commons-logging")),
        (2, 13) -> Seq("io.rest-assured" % "scala-support" % "5.3.1" exclude ("commons-logging", "commons-logging"))
      )
    }
  )

lazy val jsonUtils = (project in utils("json-utils"))
  .settings(commonSettings)
  .settings(
    name := "nussknacker-json-utils",
    libraryDependencies ++= Seq(
      "io.swagger.parser.v3" % "swagger-parser"     % swaggerParserV excludeAll (
        ExclusionRule(organization = "commons-logging"),
        ExclusionRule(organization = "javax.mail"),
        ExclusionRule(organization = "javax.validation"),
        ExclusionRule(organization = "jakarta.activation"),
        ExclusionRule(organization = "jakarta.validation")
      ),
      "com.github.erosb"     % "everit-json-schema" % everitSchemaV exclude ("commons-logging", "commons-logging"),
    )
  )
  .dependsOn(componentsUtils, testUtils % Test)

// Similar to components-utils, this module should be provided in one place - by flinkExecutor
lazy val flinkComponentsUtils = (project in flink("components-utils"))
  .settings(commonSettings)
  .settings(
    name := "nussknacker-flink-components-utils",
    libraryDependencies ++= {
      Seq(
        "org.apache.flink" % "flink-streaming-java"     % flinkV % Provided,
        "org.apache.flink" % "flink-metrics-dropwizard" % flinkV,
      )
    }
  )
  .dependsOn(
    flinkComponentsApi,
    flinkExtensionsApi,
    mathUtils,
    flinkScalaUtils,
    componentsUtils % Provided,
    testUtils       % Test
  )

lazy val flinkScalaUtils = (project in flink("scala-utils"))
  .settings(commonSettings)
  .settings(
    name := "nussknacker-flink-scala-utils",
    libraryDependencies ++= {
      Seq(
        "org.scala-lang"          % "scala-reflect"           % scalaVersion.value,
        "org.apache.flink"        % "flink-streaming-java"    % flinkV     % Provided,
        "org.scala-lang.modules" %% "scala-collection-compat" % scalaCollectionsCompatV,
        "org.scalatest"          %% "scalatest"               % scalaTestV % Test,
      ) ++ flinkLibScalaDeps(scalaVersion.value, Some("provided"))
    }
  )

lazy val flinkTestUtils = (project in flink("test-utils"))
  .settings(commonSettings)
  .settings(
    name := "nussknacker-flink-test-utils",
    libraryDependencies ++= {
      Seq(
        "org.apache.flink" % "flink-streaming-java"       % flinkV % Provided,
        // intellij has some problems with provided...
        "org.apache.flink" % "flink-statebackend-rocksdb" % flinkV,
        "org.apache.flink" % "flink-test-utils"           % flinkV excludeAll (
          // we use logback in NK
          ExclusionRule("org.apache.logging.log4j", "log4j-slf4j-impl")
        ),
        "org.apache.flink" % "flink-runtime"              % flinkV % Compile classifier "tests",
        "org.apache.flink" % "flink-metrics-dropwizard"   % flinkV
      ) ++ flinkLibScalaDeps(scalaVersion.value)
    }
  )
  .dependsOn(testUtils, flinkComponentsUtils, componentsUtils, interpreter)

lazy val requestResponseComponentsUtils = (project in lite("request-response/components-utils"))
  .settings(commonSettings)
  .settings(
    name := "nussknacker-request-response-components-utils"
  )
  .dependsOn(componentsUtils % Provided, requestResponseComponentsApi % Provided, testUtils % Test)

lazy val requestResponseComponentsApi = (project in lite("request-response/components-api"))
  .settings(commonSettings)
  .settings(
    name := "nussknacker-request-response-components-api"
  )
  .dependsOn(liteComponentsApi, jsonUtils)

lazy val liteComponentsApi = (project in lite("components-api"))
  .settings(commonSettings)
  .settings(
    name := "nussknacker-lite-components-api",
  )
  .dependsOn(componentsApi)

lazy val liteBaseComponents = (project in lite("components/base"))
  .settings(commonSettings)
  .settings(assemblyNoScala("liteBase.jar"): _*)
  .settings(publishAssemblySettings: _*)
  .settings(
    name := "nussknacker-lite-base-components",
  )
  .dependsOn(
    commonComponents,
    liteComponentsApi % Provided,
    componentsUtils   % Provided,
    testUtils         % Test,
    liteEngineRuntime % Test
  )

lazy val liteKafkaComponents: Project = (project in lite("components/kafka"))
  .settings(commonSettings)
  .settings(assemblyNoScala("liteKafka.jar"): _*)
  .settings(publishAssemblySettings: _*)
  .settings(
    name := "nussknacker-lite-kafka-components"
    // TODO: avroUtils brings kafkaUtils to assembly, which is superfluous, as we already have it in engine...
  )
  .dependsOn(
    liteEngineKafkaComponentsApi % Provided,
    liteComponentsApi            % Provided,
    componentsUtils              % Provided,
    schemedKafkaComponentsUtils
  )

lazy val liteKafkaComponentsTests: Project = (project in lite("components/kafka-tests"))
  .configs(ExternalDepsTests)
  .settings(externalDepsTestsSettings)
  .settings(commonSettings)
  .settings(
    name := "nussknacker-lite-kafka-components-tests",
    libraryDependencies ++= {
      Seq(
        "org.scalacheck"    %% "scalacheck"                    % scalaCheckV    % Test,
        "org.scalatestplus" %% s"scalacheck-$scalaCheckVshort" % scalaTestPlusV % Test
      )
    },
  )
  .dependsOn(liteEngineKafkaComponentsApi % Provided, liteComponentsTestkit % Test)

lazy val liteRequestResponseComponents = (project in lite("components/request-response"))
  .settings(commonSettings)
  .settings(assemblyNoScala("liteRequestResponse.jar"): _*)
  .settings(publishAssemblySettings: _*)
  .settings(
    name := "nussknacker-lite-request-response-components",
  )
  .dependsOn(
    requestResponseComponentsApi % Provided,
    liteComponentsApi            % Provided,
    componentsUtils              % Provided,
    jsonUtils,
    requestResponseComponentsUtils
  )

lazy val liteRequestResponseComponentsTests: Project = (project in lite("components/request-response-tests"))
  .settings(commonSettings)
  .settings(
    name := "nussknacker-lite-request-response-components-tests",
    libraryDependencies ++= {
      Seq(
        "org.scalacheck"    %% "scalacheck"                    % scalaCheckV    % Test,
        "org.scalatestplus" %% s"scalacheck-$scalaCheckVshort" % scalaTestPlusV % Test
      )
    },
  )
  .dependsOn(requestResponseComponentsApi % Provided, liteComponentsTestkit % Test)

lazy val liteEngineRuntime = (project in lite("runtime"))
  .settings(commonSettings)
  .settings(
    name := "nussknacker-lite-runtime",
    libraryDependencies ++= {
      Seq(
        "io.dropwizard.metrics5"         % "metrics-core"         % dropWizardV,
        "io.dropwizard.metrics5"         % "metrics-influxdb"     % dropWizardV,
        "io.dropwizard.metrics5"         % "metrics-jmx"          % dropWizardV,
        "com.softwaremill.sttp.client3" %% "core"                 % sttpV,
        "ch.qos.logback"                 % "logback-classic"      % logbackV,
        "ch.qos.logback.contrib"         % "logback-json-classic" % logbackJsonV,
        "ch.qos.logback.contrib"         % "logback-jackson"      % logbackJsonV,
        "com.fasterxml.jackson.core"     % "jackson-databind"     % jacksonV,
        "com.typesafe.akka"             %% "akka-http"            % akkaHttpV
      )
    },
  )
  .dependsOn(liteComponentsApi, interpreter, testUtils % Test)

lazy val liteEngineKafkaIntegrationTest: Project = (project in lite("integration-test"))
  .configs(IntegrationTest)
  .settings(itSettings())
  .settings(commonSettings)
  .settings(
    name                        := "nussknacker-lite-runtime-app-integration-test",
    IntegrationTest / Keys.test := (IntegrationTest / Keys.test)
      .dependsOn(
        liteEngineRuntimeApp / Universal / stage,
        liteEngineRuntimeApp / Docker / publishLocal
      )
      .value,
    libraryDependencies ++= Seq(
      "com.dimafeng" %% "testcontainers-scala-scalatest" % testContainersScalaV % IntegrationTest,
      "com.dimafeng" %% "testcontainers-scala-kafka"     % testContainersScalaV % IntegrationTest
    )
  )
  .dependsOn(
    interpreter                 % IntegrationTest,
    schemedKafkaComponentsUtils % IntegrationTest,
    testUtils                   % IntegrationTest,
    kafkaTestUtils              % IntegrationTest,
    httpUtils                   % IntegrationTest
  )

lazy val liteEngineKafkaComponentsApi = (project in lite("kafka/components-api"))
  .settings(commonSettings)
  .settings(
    name := "nussknacker-lite-kafka-components-api",
    libraryDependencies ++= Seq(
      "org.apache.kafka" % "kafka-clients" % kafkaV
    )
  )
  .dependsOn(liteComponentsApi)

lazy val liteEngineRuntimeAppDockerSettings = {
  val workingDir = "/opt/nussknacker"

  commonDockerSettings ++ Seq(
    dockerEntrypoint                     := Seq(s"$workingDir/bin/nu-engine-entrypoint.sh"),
    Docker / defaultLinuxInstallLocation := workingDir,
    packageName                          := liteEngineKafkaRuntimeDockerPackageName,
    dockerLabels                         := Map(
      "version" -> version.value,
      "scala"   -> scalaVersion.value,
    )
  )
}

lazy val liteEngineKafkaRuntime: Project = (project in lite("kafka/runtime"))
  .settings(commonSettings)
  .settings(
    name := "nussknacker-lite-kafka-runtime"
  )
  .dependsOn(
    liteEngineRuntime,
    liteEngineKafkaComponentsApi,
    kafkaUtils,
    testUtils          % Test,
    kafkaTestUtils     % Test,
    liteBaseComponents % Test
  )

lazy val liteEngineRuntimeApp: Project = (project in lite("runtime-app"))
  .settings(commonSettings)
  .settings(liteEngineRuntimeAppDockerSettings)
  .enablePlugins(JavaAgent, SbtNativePackager, JavaServerAppPackaging)
  .settings(
    name := "nussknacker-lite-runtime-app",
    Universal / mappings ++= Seq(
      (defaultModel / assembly).value                  -> "model/defaultModel.jar",
      (liteBaseComponents / assembly).value            -> "components/lite/liteBase.jar",
      (liteKafkaComponents / assembly).value           -> "components/lite/liteKafka.jar",
      (liteRequestResponseComponents / assembly).value -> "components/lite/liteRequestResponse.jar",
      (openapiComponents / assembly).value             -> "components/common/openapi.jar",
      (sqlComponents / assembly).value                 -> "components/common/sql.jar",
    ),
    javaAgents += JavaAgent("io.prometheus.jmx" % "jmx_prometheus_javaagent" % jmxPrometheusJavaagentV % "dist"),
    libraryDependencies ++= Seq(
      "commons-io"                     % "commons-io"           % flinkCommonsIOV,
      "com.lightbend.akka.management" %% "akka-management"      % akkaManagementV,
      // spray-json module is used by akka-management - must be explicit, same version as rest of akka-http because otherwise ManifestInfo.checkSameVersion reports error
      "com.typesafe.akka"             %% "akka-http-spray-json" % akkaHttpV,
      "com.typesafe.akka"             %% "akka-slf4j"           % akkaV,
      "com.typesafe.akka"             %% "akka-testkit"         % akkaV     % Test,
      "com.typesafe.akka"             %% "akka-http-testkit"    % akkaHttpV % Test,
    ),
  )
  .dependsOn(liteEngineKafkaRuntime, requestResponseRuntime)

lazy val liteEmbeddedDeploymentManager = (project in lite("embeddedDeploymentManager"))
  .enablePlugins()
  .settings(commonSettings)
  .settings(assemblyNoScala("lite-embedded-manager.jar"): _*)
  .settings(publishAssemblySettings: _*)
  .settings(
    name := "nussknacker-lite-embedded-deploymentManager",
  )
  .dependsOn(
    liteDeploymentManager,
    deploymentManagerApi          % Provided,
    liteEngineKafkaRuntime,
    requestResponseRuntime,
    liteKafkaComponents           % Test,
    liteRequestResponseComponents % Test,
    componentsUtils               % Test,
    testUtils                     % Test,
    kafkaTestUtils                % Test,
    schemedKafkaComponentsUtils   % "test->test"
  )

lazy val developmentTestsDeploymentManager = (project in development("deploymentManager"))
  .enablePlugins()
  .settings(commonSettings)
  .settings(assemblyNoScala("developmentTestsManager.jar"): _*)
  .settings(
    name := "nussknacker-development-tests-manager",
  )
  .dependsOn(
    deploymentManagerApi % Provided,
    flinkDeploymentManager, // for accessing flink property config
    testUtils % Test
  )

lazy val developmentTestsDeployManagerArtifacts =
  taskKey[List[(File, String)]]("development tests deployment manager artifacts")

developmentTestsDeployManagerArtifacts := List(
  (developmentTestsDeploymentManager / assembly).value -> "managers/developmentTestsManager.jar"
)

lazy val buildAndImportRuntimeImageToK3d = taskKey[Unit]("Import runtime image into k3d cluster")

lazy val liteK8sDeploymentManager = (project in lite("k8sDeploymentManager"))
  .configs(ExternalDepsTests)
  .settings(externalDepsTestsSettings)
  .enablePlugins()
  .settings(commonSettings)
  .settings(assemblyNoScala("lite-k8s-manager.jar"): _*)
  .settings(publishAssemblySettings: _*)
  .settings(
    name                            := "nussknacker-lite-k8s-deploymentManager",
    libraryDependencies ++= {
      Seq(
        // From version 4.0.0 onwards, skuber uses pekko instead of akka, so we need to migrate to pekko first
        "io.github.hagay3"           %% "skuber"        % "3.2" exclude ("commons-logging", "commons-logging"),
        "com.github.julien-truffaut" %% "monocle-core"  % monocleV,
        "com.github.julien-truffaut" %% "monocle-macro" % monocleV,
        "com.typesafe.akka"          %% "akka-slf4j"    % akkaV     % Test,
        "com.github.tomakehurst"      % "wiremock-jre8" % wireMockV % Test
      )
    },
    buildAndImportRuntimeImageToK3d := {
      (liteEngineRuntimeApp / Docker / publishLocal).value
      "k3d --version" #&& s"k3d image import touk/nussknacker-lite-runtime-app:${version.value}_scala-${CrossVersion
          .binaryScalaVersion(scalaVersion.value)}" #|| "echo 'No k3d installed!'" !
    },
    ExternalDepsTests / Keys.test   := (ExternalDepsTests / Keys.test)
      .dependsOn(
        buildAndImportRuntimeImageToK3d
      )
      .value
  )
  .dependsOn(liteDeploymentManager, deploymentManagerApi % Provided, testUtils % Test)

lazy val liteDeploymentManager = (project in lite("deploymentManager"))
  .enablePlugins()
  .settings(commonSettings)
  .settings(
    name := "nussknacker-lite-deploymentManager"
  )
  .dependsOn(
    liteEngineKafkaRuntime,       // for tests mechanism purpose
    requestResponseComponentsApi, // for rr scenario properties
    deploymentManagerApi % Provided
  )

lazy val componentsApi = (project in file("components-api"))
  .settings(commonSettings)
  .settings(
    name := "nussknacker-components-api",
    libraryDependencies ++= {
      Seq(
        "org.apache.commons"             % "commons-text"                     % flinkCommonsTextV,
        "org.typelevel"                 %% "cats-core"                        % catsV,
        "com.typesafe.scala-logging"    %% "scala-logging"                    % scalaLoggingV,
        "com.typesafe"                   % "config"                           % configV,
        "com.vdurmont"                   % "semver4j"                         % "3.1.0",
        "javax.validation"               % "validation-api"                   % javaxValidationApiV,
        "org.scala-lang.modules"        %% "scala-collection-compat"          % scalaCollectionsCompatV,
        "com.iheart"                    %% "ficus"                            % ficusV,
        "org.springframework"            % "spring-core"                      % springV,
        "org.springframework"            % "spring-expression"                % springV        % Test,
        "com.google.code.findbugs"       % "jsr305"                           % findBugsV,
        "com.softwaremill.sttp.client3" %% "async-http-client-backend-future" % sttpV,
        "org.scalatestplus"             %% s"scalacheck-$scalaCheckVshort"    % scalaTestPlusV % Test
      )
    }
  )
  .dependsOn(commonApi, testUtils % Test)

// TODO: split into runtime extensions and designer extensions
lazy val extensionsApi = (project in file("extensions-api"))
  .settings(commonSettings)
  .settings(
    name := "nussknacker-extensions-api",
    libraryDependencies ++= Seq(
      "org.springframework"      % "spring-expression" % springV,
      // needed by scala-compiler for spring-expression...
      "com.google.code.findbugs" % "jsr305"            % findBugsV,
    )
  )
  .dependsOn(testUtils % Test, componentsApi, scenarioApi)

lazy val commonApi = (project in file("common-api"))
  .settings(commonSettings)
  .enablePlugins(BuildInfoPlugin)
  .settings(
    buildInfoKeys    := Seq[BuildInfoKey](name, version),
    buildInfoKeys ++= Seq[BuildInfoKey](
      "buildTime" -> java.time.LocalDateTime.now().toString,
      "gitCommit" -> git.gitHeadCommit.value.getOrElse("")
    ),
    buildInfoPackage := "pl.touk.nussknacker.engine.version",
    buildInfoOptions ++= Seq(BuildInfoOption.ToMap)
  )
  .settings(
    name := "nussknacker-common-api",
    libraryDependencies ++= Seq(
      "org.scala-lang.modules" %% "scala-collection-compat" % scalaCollectionsCompatV,
      "io.circe"               %% "circe-parser"            % circeV,
      "io.circe"               %% "circe-generic"           % circeV,
      "io.circe"               %% "circe-generic-extras"    % circeGenericExtrasV,
      "org.scalatest"          %% "scalatest"               % scalaTestV % Test
    )
  )

lazy val scenarioApi = (project in file("scenario-api"))
  .settings(commonSettings)
  .settings(
    name := "nussknacker-scenario-api",
    libraryDependencies ++= Seq(
      "org.apache.commons" % "commons-lang3" % flinkCommonsLang3V,
    )
  )
  .dependsOn(commonApi, testUtils % Test)

lazy val security = (project in file("security"))
  .configs(IntegrationTest)
  .settings(commonSettings)
  .settings(itSettings())
  .settings(
    name := "nussknacker-security",
    libraryDependencies ++= Seq(
      "com.typesafe.akka"          %% "akka-http"         % akkaHttpV,
      "com.typesafe.akka"          %% "akka-stream"       % akkaV,
      "com.typesafe.akka"          %% "akka-http-testkit" % akkaHttpV % Test,
      "com.typesafe.akka"          %% "akka-testkit"      % akkaV     % Test,
      "de.heikoseeberger"          %% "akka-http-circe"   % akkaHttpCirceV,
      "com.typesafe"                % "config"            % configV,
      "at.favre.lib"                % "bcrypt"            % bcryptV,
      // Packages below are only for plugin providers purpose
      "io.circe"                   %% "circe-core"        % circeV,
      "com.github.jwt-scala"       %% "jwt-circe"         % jwtCirceV,
      "com.typesafe.scala-logging" %% "scala-logging"     % scalaLoggingV,
      "com.auth0"                   % "jwks-rsa"          % "0.22.0", // a tool library for reading a remote JWK store, not an Auth0 service dependency

      "com.softwaremill.sttp.tapir" %% "tapir-core"                     % tapirV,
      "com.softwaremill.sttp.tapir" %% "tapir-json-circe"               % tapirV,
      "com.dimafeng"                %% "testcontainers-scala-scalatest" % testContainersScalaV % "it,test",
      "com.github.dasniko"           % "testcontainers-keycloak"        % "2.5.0"              % "it,test" excludeAll (
        ExclusionRule("commons-logging", "commons-logging"),
        // we're using testcontainers-scala which requires a proper junit4 dependency
        ExclusionRule("io.quarkus", "quarkus-junit4-mock")
      )
    )
  )
  .dependsOn(utilsInternal, httpUtils, testUtils % "it,test")

lazy val flinkComponentsApi = (project in flink("components-api"))
  .settings(commonSettings)
  .settings(
    name := "nussknacker-flink-components-api",
    libraryDependencies ++= {
      Seq(
        "org.apache.flink" % "flink-streaming-java" % flinkV % Provided,
        "org.apache.flink" % "flink-streaming-java" % flinkV % Provided,
      )
    }
  )
  .dependsOn(componentsApi)

lazy val flinkExtensionsApi = (project in flink("extensions-api"))
  .settings(commonSettings)
  .settings(
    name := "nussknacker-flink-extensions-api",
    libraryDependencies ++= {
      Seq(
        "org.apache.flink" % "flink-streaming-java" % flinkV % Provided,
      )
    }
  )
  .dependsOn(flinkComponentsApi, extensionsApi)

lazy val processReports = (project in file("designer/processReports"))
  .configs(IntegrationTest)
  .settings(commonSettings)
  .settings(itSettings())
  .settings(
    name := "nussknacker-process-reports",
    libraryDependencies ++= {
      Seq(
        "com.dimafeng" %% "testcontainers-scala-scalatest" % testContainersScalaV % "it,test",
        "com.dimafeng" %% "testcontainers-scala-influxdb"  % testContainersScalaV % "it,test",
        "org.influxdb"  % "influxdb-java"                  % "2.23"               % "it,test"
      )
    }
  )
  .dependsOn(httpUtils, commonUtils, testUtils % "it,test")

lazy val httpUtils = (project in utils("http-utils"))
  .settings(commonSettings)
  .settings(
    name := "nussknacker-http-utils",
    libraryDependencies ++= {
      Seq(
        "com.softwaremill.sttp.client3" %% "core"        % sttpV,
        "com.softwaremill.sttp.client3" %% "json-common" % sttpV,
        "com.softwaremill.sttp.client3" %% "circe"       % sttpV,
      )
    }
  )
  .dependsOn(componentsApi % Provided, testUtils % Test)

val swaggerParserV      = "2.1.15"
val swaggerIntegrationV = "2.2.10"

lazy val openapiComponents = (project in component("openapi"))
  .configs(IntegrationTest)
  .settings(itSettings())
  .settings(commonSettings)
  .settings(assemblyNoScala("openapi.jar"): _*)
  .settings(publishAssemblySettings: _*)
  .settings(
    name := "nussknacker-openapi",
    libraryDependencies ++= Seq(
      "io.swagger.core.v3" % "swagger-integration"          % swaggerIntegrationV excludeAll (
        ExclusionRule(organization = "jakarta.activation"),
        ExclusionRule(organization = "jakarta.validation")
      ),
      "io.netty"           % "netty-transport-native-epoll" % nettyV,
      "org.apache.flink"   % "flink-streaming-java"         % flinkV     % Provided,
      "org.scalatest"     %% "scalatest"                    % scalaTestV % "it,test"
    ),
  )
  .dependsOn(
    componentsApi                  % Provided,
    jsonUtils                      % Provided,
    httpUtils,
    requestResponseComponentsUtils % "it,test",
    flinkComponentsTestkit         % "it,test"
  )

lazy val sqlComponents = (project in component("sql"))
  .settings(commonSettings)
  .settings(assemblyNoScala("sql.jar"): _*)
  .settings(publishAssemblySettings: _*)
  .settings(
    name := "nussknacker-sql",
    libraryDependencies ++= Seq(
      "com.zaxxer"        % "HikariCP"        % hikariCpV,
      //      It won't run on Java 16 as Hikari will fail while trying to load IgniteJdbcThinDriver https://issues.apache.org/jira/browse/IGNITE-14888
      "org.apache.ignite" % "ignite-core"     % "2.10.0"   % Provided,
      "org.apache.ignite" % "ignite-indexing" % "2.10.0"   % Provided,
      "org.scalatest"    %% "scalatest"       % scalaTestV % Test,
      "org.hsqldb"        % "hsqldb"          % hsqldbV    % Test,
    ),
  )
  .dependsOn(
    componentsUtils       % Provided,
    componentsApi         % Provided,
    commonUtils           % Provided,
    liteComponentsTestkit % Test
  )

lazy val commonComponents = (project in engine("common/components"))
  .settings(commonSettings)
  .settings(
    name := "nussknacker-common-components"
  )
  .dependsOn(
    componentsApi % Provided
  )

lazy val commonComponentsTests = (project in engine("common/components-tests"))
  .settings(commonSettings)
  .settings(
    name := "nussknacker-common-components-tests"
  )
  .dependsOn(
    commonComponents,
    liteComponentsTestkit  % Test,
    flinkComponentsTestkit % Test
  )

lazy val flinkBaseComponents = (project in flink("components/base"))
  .settings(commonSettings)
  .settings(assemblyNoScala("flinkBase.jar"): _*)
  .settings(publishAssemblySettings: _*)
  .settings(
    name := "nussknacker-flink-base-components",
    libraryDependencies ++= Seq(
      "org.apache.flink"          % "flink-streaming-java" % flinkV     % Provided,
      "org.scalatest"            %% "scalatest"            % scalaTestV % Test,
      "com.clearspring.analytics" % "stream"               % "2.9.8"
      // It is used only in QDigest which we don't use, while it's >20MB in size...
        exclude ("it.unimi.dsi", "fastutil"),
    ),
  )
  .dependsOn(
    commonComponents,
    flinkComponentsUtils % Provided,
    componentsUtils      % Provided,
    flinkTestUtils       % Test,
    flinkExecutor        % Test,
    kafkaTestUtils       % Test
  )

lazy val flinkBaseComponentsTests = (project in flink("components/base-tests"))
  .settings(commonSettings)
  .settings(
    name := "nussknacker-flink-base-components-tests",
  )
  .dependsOn(flinkComponentsTestkit % Test)

lazy val flinkKafkaComponents = (project in flink("components/kafka"))
  .settings(commonSettings)
  .settings(assemblyNoScala("flinkKafka.jar"): _*)
  .settings(publishAssemblySettings: _*)
  .settings(
    name := "nussknacker-flink-kafka-components",
  )
  .dependsOn(
    flinkComponentsApi % Provided,
    flinkKafkaComponentsUtils,
    flinkSchemedKafkaComponentsUtils,
    commonUtils        % Provided,
    componentsUtils    % Provided
  )

// TODO: check if any flink-table / connector / format dependencies' scope can be limited
lazy val experimentalFlinkTableApiComponents = (project in flink("components/dev-table"))
  .settings(commonSettings)
  .settings(assemblyNoScala("flinkTable.jar"): _*)
  .settings(publishAssemblySettings: _*)
  .settings(
    name := "nussknacker-flink-table-components",
    libraryDependencies ++= {
      Seq(
        "org.apache.flink" % "flink-table"                 % flinkV,
        "org.apache.flink" % "flink-table-api-java"        % flinkV,
        "org.apache.flink" % "flink-table-api-java-bridge" % flinkV,
        "org.apache.flink" % "flink-table-planner-loader"  % flinkV,
        "org.apache.flink" % "flink-table-runtime"         % flinkV,
        "org.apache.flink" % "flink-connector-kafka"       % flinkV,
        "org.apache.flink" % "flink-json"                  % flinkV,
        "org.scalatest"   %% "scalatest"                   % scalaTestV % Test
      )
    }
  )
  .dependsOn(
    flinkComponentsApi   % Provided,
    componentsApi        % Provided,
    commonUtils          % Provided,
    componentsUtils      % Provided,
    flinkComponentsUtils % Provided,
  )

lazy val copyClientDist = taskKey[Unit]("copy designer client")

lazy val additionalBundledArtifacts = taskKey[List[(File, String)]]("additional artifacts to include in the bundle")

lazy val prepareItLibs = taskKey[Unit]("Prepare jar libraries needed for integration tests")

lazy val restmodel = (project in file("designer/restmodel"))
  .settings(commonSettings)
  .settings(
    name := "nussknacker-restmodel",
    libraryDependencies ++= {
      Seq(
        "com.softwaremill.sttp.tapir" %% "tapir-core"       % tapirV,
        "com.softwaremill.sttp.tapir" %% "tapir-json-circe" % tapirV
      )
    }
  )
  .dependsOn(extensionsApi, commonApi % "test->test", testUtils % Test)

lazy val listenerApi = (project in file("designer/listener-api"))
  .settings(commonSettings)
  .settings(
    name := "nussknacker-listener-api",
  )
  .dependsOn(extensionsApi)

lazy val deploymentManagerApi = (project in file("designer/deployment-manager-api"))
  .settings(commonSettings)
  .settings(
    name := "nussknacker-deployment-manager-api",
    libraryDependencies ++= {
      Seq(
        "com.typesafe.akka"             %% "akka-actor"   % akkaV,
        "com.softwaremill.sttp.client3" %% "core"         % sttpV,
        "com.github.ben-manes.caffeine"  % "caffeine"     % caffeineCacheV,
        "org.scalatestplus"             %% "mockito-4-11" % scalaTestPlusV % Test
      )
    }
  )
  .dependsOn(extensionsApi, testUtils % Test)

lazy val designer = (project in file("designer/server"))
  .configs(SlowTests)
  .enablePlugins(GenerateDesignerOpenApiPlugin)
  .settings(slowTestsSettings)
  .settings(commonSettings)
  .settings(
    assemblySettings(
      "nussknacker-designer-assembly.jar",
      includeScala = includeFlinkAndScala,
      filterProvidedDeps = false
    ): _*
  )
  .settings(publishAssemblySettings: _*)
  .settings(
    name                             := "nussknacker-designer",
    copyClientDist                   := {
      val feDistDirectory                  = file("designer/client/dist")
      val feDistFiles: Seq[File]           = (feDistDirectory ** "*").get()
      IO.copy(
        feDistFiles pair Path.rebase(feDistDirectory, (compile / crossTarget).value / "classes" / "web" / "static"),
        CopyOptions.apply(overwrite = true, preserveLastModified = true, preserveExecutable = false)
      )
      val feSubmodulesDistDirectory        = file("designer/submodules/dist")
      val feSubmodulesDistFiles: Seq[File] = (feSubmodulesDistDirectory ** "*").get()
      IO.copy(
        feSubmodulesDistFiles pair Path
          .rebase(feSubmodulesDistDirectory, (compile / crossTarget).value / "classes" / "web" / "submodules"),
        CopyOptions.apply(overwrite = true, preserveLastModified = true, preserveExecutable = false)
      )
    },
    ThisBuild / parallelExecution    := false,
    SlowTests / test                 := (SlowTests / test)
      .dependsOn(
        flinkDevModel / Compile / assembly,
        flinkExecutor / Compile / assembly
      )
      .value,
    Test / test                      := (Test / test)
      .dependsOn(
        flinkDevModel / Compile / assembly,
        flinkExecutor / Compile / assembly
      )
      .value,
    /*
      We depend on copyClientDist in packageBin and assembly to be make sure fe files will be included in jar and fajar
      We abuse sbt a little bit, but we don't want to put webpack in generate resources phase, as it's long and it would
      make compilation v. long. This is not too nice, but so far only alternative is to put designer dists copyClientDist outside sbt and
      use bash to control when it's done - and this can lead to bugs and edge cases (release, dist/docker, dist/tgz, assembly...)
     */
    Compile / packageBin             := (Compile / packageBin).dependsOn(copyClientDist).value,
    ThisScope / assembly             := (ThisScope / assembly).dependsOn(copyClientDist).value,
    assembly / assemblyMergeStrategy := designerMergeStrategy,
    libraryDependencies ++= {
      Seq(
        "com.typesafe.akka"             %% "akka-http"            % akkaHttpV,
        "com.typesafe.akka"             %% "akka-slf4j"           % akkaV,
        "com.typesafe.akka"             %% "akka-stream"          % akkaV,
        "com.typesafe.akka"             %% "akka-http-testkit"    % akkaHttpV % Test,
        "com.typesafe.akka"             %% "akka-testkit"         % akkaV     % Test,
        "de.heikoseeberger"             %% "akka-http-circe"      % akkaHttpCirceV,
        "com.softwaremill.sttp.client3" %% "akka-http-backend"    % sttpV,
        "ch.qos.logback"                 % "logback-core"         % logbackV,
        "ch.qos.logback"                 % "logback-classic"      % logbackV,
        "ch.qos.logback.contrib"         % "logback-json-classic" % logbackJsonV,
        "ch.qos.logback.contrib"         % "logback-jackson"      % logbackJsonV,
        "com.fasterxml.jackson.core"     % "jackson-databind"     % jacksonV,
        "org.slf4j"                      % "log4j-over-slf4j"     % slf4jV,
        "com.carrotsearch"               % "java-sizeof"          % "0.0.5",
        "org.typelevel"                 %% "case-insensitive"     % "1.4.0",

        // It's needed by flinkDeploymentManager which has disabled includingScala
        "org.scala-lang"                 % "scala-compiler"                  % scalaVersion.value,
        "org.scala-lang"                 % "scala-reflect"                   % scalaVersion.value,
        "com.typesafe.slick"            %% "slick"                           % slickV,
        "com.typesafe.slick"            %% "slick-hikaricp"                  % slickV,
        "com.zaxxer"                     % "HikariCP"                        % hikariCpV,
        "org.hsqldb"                     % "hsqldb"                          % hsqldbV,
        "org.postgresql"                 % "postgresql"                      % postgresV,
        "org.flywaydb"                   % "flyway-core"                     % flywayV,
        "org.apache.xmlgraphics"         % "fop"                             % "2.8" exclude ("commons-logging", "commons-logging"),
        "com.beachape"                  %% "enumeratum-circe"                % "1.7.3",
        "tf.tofu"                       %% "derevo-circe"                    % "0.13.0",
        "com.softwaremill.sttp.apispec" %% "openapi-circe-yaml"              % "0.6.0",
        "com.softwaremill.sttp.tapir"   %% "tapir-akka-http-server"          % tapirV,
        "com.softwaremill.sttp.tapir"   %% "tapir-core"                      % tapirV,
        "com.softwaremill.sttp.tapir"   %% "tapir-derevo"                    % tapirV,
        "com.softwaremill.sttp.tapir"   %% "tapir-enumeratum"                % tapirV,
        "com.softwaremill.sttp.tapir"   %% "tapir-json-circe"                % tapirV,
        "com.softwaremill.sttp.tapir"   %% "tapir-swagger-ui-bundle"         % tapirV,
        "io.circe"                      %% "circe-generic-extras"            % circeGenericExtrasV,
        "org.reflections"                % "reflections"                     % "0.10.2",
        "com.github.pathikrit"          %% "better-files"                    % "3.9.2",
        "com.typesafe.slick"            %% "slick-testkit"                   % slickV               % Test,
        "com.dimafeng"                  %% "testcontainers-scala-scalatest"  % testContainersScalaV % Test,
        "com.dimafeng"                  %% "testcontainers-scala-postgresql" % testContainersScalaV % Test,
        "org.scalatestplus"             %% "mockito-4-11"                    % scalaTestPlusV       % Test,
        "io.dropwizard.metrics5"         % "metrics-core"                    % dropWizardV,
        "io.dropwizard.metrics5"         % "metrics-jmx"                     % dropWizardV,
        "fr.davit"                      %% "akka-http-metrics-dropwizard-v5" % "1.7.1",
        "org.apache.flink"               % "flink-metrics-dropwizard"        % flinkV               % Test,
        "com.github.tomakehurst"         % "wiremock-jre8"                   % wireMockV            % Test,
      ) ++ forScalaVersion(
        scalaVersion.value,
        Seq(),
        (2, 13) -> Seq(
          "org.scala-lang.modules" %% "scala-parallel-collections" % "1.0.4",
          "org.scala-lang.modules" %% "scala-xml"                  % "2.1.0"
        )
      )
    }
  )
  .dependsOn(
    interpreter,
    processReports,
    security,
    deploymentManagerApi,
    restmodel,
    listenerApi,
    testUtils                         % Test,
    // All DeploymentManager dependencies are added because they are needed to run NussknackerApp* with
    // dev-application.conf. Currently, we doesn't have a separate classpath for DMs like we have for components.
    // schemedKafkaComponentsUtils is added because loading the provided liteEmbeddedDeploymentManager causes
    // that are also load added their test dependencies on the classpath by the Idea. It causes that
    // UniversalKafkaSourceFactory is loaded from app classloader and GenericRecord which is defined in typesToExtract
    // is missing from this classloader
    flinkDeploymentManager            % Provided,
    liteEmbeddedDeploymentManager     % Provided,
    liteK8sDeploymentManager          % Provided,
    developmentTestsDeploymentManager % Provided,
    devPeriodicDM                     % Provided,
    schemedKafkaComponentsUtils       % Provided,
  )

/*
  We want to simplify dependency management in downstream projects using BOM pattern
  (https://maven.apache.org/guides/introduction/introduction-to-dependency-mechanism.html#bill-of-materials-bom-poms)

  Sbt does not support this pattern by default. For publishing we use idea for https://stackoverflow.com/a/59810834
  To use BOM in sbt projects currently the easiest way is to use pomOnly() dependency and sbt-maven-resolver
  (hopefully some day https://github.com/coursier/coursier/issues/1390 will be resolved...)
 */
lazy val bom = (project in file("bom"))
  .settings(commonSettings)
  .settings(
    name           := "nussknacker-bom",
    // we have to transform result pom to have pom packaging and move dependencies to dependencyManagement section
    pomPostProcess := { node: scala.xml.Node =>
      val rule: RewriteRule = new RewriteRule {
        override def transform(n: scala.xml.Node): scala.xml.NodeSeq = n match {
          case e: Elem if e != null && e.label == "packaging"    =>
            <packaging>pom</packaging>
          case e: Elem if e != null && e.label == "dependencies" =>
            <dependencyManagement>
              {e}
            </dependencyManagement>
          case _                                                 => n
        }
      }
      new RuleTransformer(rule).transform(node).head
    },
    /*
      TODO: do we want to include other dependencies (especially with 'provided' scope)?
      Maybe we need other BOM for ComponentProvider dependencies, which have more 'provided' dependencies
     */
    libraryDependencies ++= (dependencyOverrides.value ++ Seq(
      "org.apache.flink" % "flink-streaming-java"       % flinkV % Provided,
      "org.apache.flink" % "flink-runtime"              % flinkV % Provided,
      "org.apache.flink" % "flink-statebackend-rocksdb" % flinkV % Provided
    ))
  )
  .dependsOn(modules.map(k => k: ClasspathDep[ProjectReference]): _*)

lazy val modules = List[ProjectReference](
  requestResponseRuntime,
  liteEngineRuntimeApp,
  flinkDeploymentManager,
  flinkPeriodicDeploymentManager,
  flinkDevModel,
  flinkDevModelJava,
  experimentalFlinkTableApiComponents,
  devPeriodicDM,
  defaultModel,
  openapiComponents,
  interpreter,
  benchmarks,
  kafkaUtils,
  kafkaComponentsUtils,
  kafkaTestUtils,
  componentsUtils,
  componentsTestkit,
  defaultHelpers,
  commonUtils,
  utilsInternal,
  testUtils,
  flinkExecutor,
  flinkSchemedKafkaComponentsUtils,
  flinkKafkaComponentsUtils,
  flinkComponentsUtils,
  flinkTests,
  flinkTestUtils,
  flinkComponentsApi,
  flinkExtensionsApi,
  flinkScalaUtils,
  requestResponseComponentsUtils,
  requestResponseComponentsApi,
  componentsApi,
  extensionsApi,
  security,
  processReports,
  httpUtils,
  restmodel,
  listenerApi,
  deploymentManagerApi,
  designer,
  sqlComponents,
  schemedKafkaComponentsUtils,
  commonComponents,
  commonComponentsTests,
  flinkBaseComponents,
  flinkBaseComponentsTests,
  flinkKafkaComponents,
  liteComponentsApi,
  liteEngineKafkaComponentsApi,
  liteEngineRuntime,
  liteBaseComponents,
  liteKafkaComponents,
  liteKafkaComponentsTests,
  liteEngineKafkaRuntime,
  liteEngineKafkaIntegrationTest,
  liteDeploymentManager,
  liteEmbeddedDeploymentManager,
  liteK8sDeploymentManager,
  liteRequestResponseComponents,
  liteRequestResponseComponentsTests,
  scenarioApi,
  commonApi,
  jsonUtils,
  liteComponentsTestkit,
  flinkComponentsTestkit,
  mathUtils,
  developmentTestsDeploymentManager
)

lazy val modulesWithBom: List[ProjectReference] = bom :: modules

lazy val root = (project in file("."))
  .enablePlugins(FormatStagedScalaFilesPlugin)
  .aggregate(modulesWithBom: _*)
  .settings(commonSettings)
  .settings(
    name              := "nussknacker",
    // crossScalaVersions must be set to Nil on the aggregating project
    releaseCrossBuild := true,
    publish / skip    := true,
    releaseProcess    := Seq[ReleaseStep](
      checkSnapshotDependencies,
      inquireVersions,
      runClean,
      // dist can't be aggregates by root because it using root tasks so we need to add cleaning of it explicitly
      // TODO: replace root tasks by some local tasks
      releaseStepCommand("dist/clean"),
      ReleaseStep { st: State =>
        if (!st.get(ReleaseKeys.skipTests).getOrElse(false)) {
          releaseStepCommandAndRemaining("+test")(st)
        } else {
          st
        }
      },
      setReleaseVersion,
      commitReleaseVersion,
      tagRelease,
      releaseStepCommand("buildClient"),
      releaseStepCommandAndRemaining("+publishSigned"),
      releaseStepCommand("dist/Universal/packageZipTarball"),
      releaseStepCommandAndRemaining("+dist/Docker/publish"),
      releaseStepCommandAndRemaining("+liteEngineRuntimeApp/Docker/publish"),
      releaseStepCommand("sonatypeBundleRelease"),
      setNextVersion,
      commitNextVersion,
      pushChanges
    )
  )

lazy val prepareDev = taskKey[Unit]("Prepare components and model for running from IDE")

prepareDev := {
  val workTarget = (designer / baseDirectory).value / "work"
  val artifacts  = componentArtifacts.value ++ devArtifacts.value ++ developmentTestsDeployManagerArtifacts.value ++
    Def.taskDyn(if (addManagerArtifacts) managerArtifacts else Def.task[List[(File, String)]](Nil)).value ++
    (flinkExecutor / additionalBundledArtifacts).value
  IO.copy(artifacts.map { case (source, target) => (source, workTarget / target) })
  (designer / copyClientDist).value
}

lazy val buildClient = taskKey[Unit]("Build client")

buildClient := {
  val s: TaskStreams = streams.value
  val buildResult    = ("./designer/buildClient.sh" !)
  if (buildResult == 0) {
    s.log.success("Frontend build success")
  } else {
    throw new IllegalStateException("Frontend build failed!")
  }
}

def createClasspathBasedMapping(
    classpath: Classpath,
    organizationName: String,
    packageName: String,
    targetFilename: String
): Option[(File, String)] = {
  classpath.toSet
    .find(attr =>
      attr
        .get(sbt.Keys.moduleID.key)
        .exists(moduleID =>
          moduleID.organization.equalsIgnoreCase(organizationName) && moduleID.name.equalsIgnoreCase(packageName)
        )
    )
    .map { attribute =>
      val file = attribute.data
      file -> targetFilename
    }
}<|MERGE_RESOLUTION|>--- conflicted
+++ resolved
@@ -717,30 +717,17 @@
     }
   )
   .dependsOn(
-<<<<<<< HEAD
-    defaultModel                        % "test",
-    flinkExecutor                       % "test",
-    flinkKafkaComponents                % "test",
-    flinkBaseComponents                 % "test",
-    experimentalFlinkTableApiComponents % "test",
-    flinkTestUtils                      % "test",
-    kafkaTestUtils                      % "test",
-    flinkComponentsTestkit              % "test",
+    defaultModel                        % Test,
+    flinkExecutor                       % Test,
+    flinkKafkaComponents                % Test,
+    flinkBaseComponents                 % Test,
+    experimentalFlinkTableApiComponents % Test,
+    flinkTestUtils                      % Test,
+    kafkaTestUtils                      % Test,
+    flinkComponentsTestkit              % Test,
     // for local development
-    designer                            % "test",
-    deploymentManagerApi                % "test"
-=======
-    defaultModel           % Test,
-    flinkExecutor          % Test,
-    flinkKafkaComponents   % Test,
-    flinkBaseComponents    % Test,
-    flinkTestUtils         % Test,
-    kafkaTestUtils         % Test,
-    flinkComponentsTestkit % Test,
-    // for local development
-    designer               % Test,
-    deploymentManagerApi   % Test
->>>>>>> ef6d0e37
+    designer                            % Test,
+    deploymentManagerApi                % Test
   )
 
 lazy val defaultModel = (project in (file("defaultModel")))
