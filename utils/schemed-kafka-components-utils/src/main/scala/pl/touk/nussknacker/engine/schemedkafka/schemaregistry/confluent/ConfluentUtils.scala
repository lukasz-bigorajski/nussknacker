--- conflicted
+++ resolved
@@ -38,11 +38,7 @@
     case ValueSubjectPattern(value) => value
   }
 
-<<<<<<< HEAD
-  def toSchemaWithMetadata(schemaMetadata: SchemaMetadata, config: SchemaRegistryClientKafkaConfig): SchemaWithMetadata = {
-=======
   def toSchemaWithMetadata(schemaMetadata: SchemaMetadata): SchemaWithMetadata = {
->>>>>>> cc5c2ab8
     SchemaWithMetadata.fromRawSchema(schemaMetadata.getSchemaType, schemaMetadata.getSchema, SchemaId.fromInt(schemaMetadata.getId))
   }
 
