--- conflicted
+++ resolved
@@ -58,11 +58,7 @@
         case SwaggerString =>
           extract(_.asString)
         case SwaggerEnum(_) =>
-<<<<<<< HEAD
-          extract(_.asString)
-=======
           extract[AnyRef](j => Option(jsonToAny(j).asInstanceOf[AnyRef]))
->>>>>>> 5133ba7c
         case SwaggerBool =>
           extract(_.asBoolean, boolean2Boolean)
         case SwaggerLong =>
@@ -84,11 +80,7 @@
         case SwaggerMap(maybeTyped) => extractMap(maybeTyped)
         case u@SwaggerUnion(types) => types.view.flatMap(aType => Try(apply(json, aType)).toOption)
           .headOption.getOrElse(throw JsonToObjectError(json, u, path))
-<<<<<<< HEAD
-        case SwaggerEnumOfVariousTypes | SwaggerRecursiveSchema => extract[AnyRef](j => Option(jsonToAny(j).asInstanceOf[AnyRef]))
-=======
         case SwaggerRecursiveSchema => extract[AnyRef](j => Option(jsonToAny(j).asInstanceOf[AnyRef]))
->>>>>>> 5133ba7c
         //should not happen as we handle null above
         case SwaggerNull => throw JsonToObjectError(json, definition, path)
       }
